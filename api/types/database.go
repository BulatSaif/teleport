/*
Copyright 2021 Gravitational, Inc.

Licensed under the Apache License, Version 2.0 (the "License");
you may not use this file except in compliance with the License.
You may obtain a copy of the License at

    http://www.apache.org/licenses/LICENSE-2.0

Unless required by applicable law or agreed to in writing, software
distributed under the License is distributed on an "AS IS" BASIS,
WITHOUT WARRANTIES OR CONDITIONS OF ANY KIND, either express or implied.
See the License for the specific language governing permissions and
limitations under the License.
*/

package types

import (
	"fmt"
	"strings"
	"time"

	"github.com/gogo/protobuf/proto"
	"github.com/google/go-cmp/cmp"
	"github.com/gravitational/trace"
	"github.com/sirupsen/logrus"

	"github.com/gravitational/teleport/api/utils"
	awsutils "github.com/gravitational/teleport/api/utils/aws"
	azureutils "github.com/gravitational/teleport/api/utils/azure"
)

// Database represents a single database proxied by a database server.
type Database interface {
	// ResourceWithLabels provides common resource methods.
	ResourceWithLabels
	// GetNamespace returns the database namespace.
	GetNamespace() string
	// GetStaticLabels returns the database static labels.
	GetStaticLabels() map[string]string
	// SetStaticLabels sets the database static labels.
	SetStaticLabels(map[string]string)
	// GetDynamicLabels returns the database dynamic labels.
	GetDynamicLabels() map[string]CommandLabel
	// SetDynamicLabels sets the database dynamic labels.
	SetDynamicLabels(map[string]CommandLabel)
	// LabelsString returns all labels as a string.
	LabelsString() string
	// String returns string representation of the database.
	String() string
	// GetDescription returns the database description.
	GetDescription() string
	// GetProtocol returns the database protocol.
	GetProtocol() string
	// GetURI returns the database connection endpoint.
	GetURI() string
	// SetURI sets the database connection endpoint.
	SetURI(string)
	// GetCA returns the database CA certificate.
	GetCA() string
	// SetCA sets the database CA certificate in the Spec.TLS field.
	SetCA(string)
	// GetTLS returns the database TLS configuration.
	GetTLS() DatabaseTLS
	// SetStatusCA sets the database CA certificate in the status field.
	SetStatusCA(string)
	// GetStatusCA gets the database CA certificate in the status field.
	GetStatusCA() string
	// GetMySQL returns the database options from spec.
	GetMySQL() MySQLOptions
	// GetMySQLServerVersion returns the MySQL server version either from configuration or
	// reported by the database.
	GetMySQLServerVersion() string
	// SetMySQLServerVersion sets the runtime MySQL server version.
	SetMySQLServerVersion(version string)
	// GetAWS returns the database AWS metadata.
	GetAWS() AWS
	// SetStatusAWS sets the database AWS metadata in the status field.
	SetStatusAWS(AWS)
	// GetGCP returns GCP information for Cloud SQL databases.
	GetGCP() GCPCloudSQL
	// GetAzure returns Azure database server metadata.
	GetAzure() Azure
	// SetStatusAzure sets the database Azure metadata in the status field.
	SetStatusAzure(Azure)
	// GetAD returns Active Directory database configuration.
	GetAD() AD
	// GetType returns the database authentication type: self-hosted, RDS, Redshift or Cloud SQL.
	GetType() string
	// GetSecretStore returns secret store configurations.
	GetSecretStore() SecretStore
	// GetManagedUsers returns a list of database users that are managed by Teleport.
	GetManagedUsers() []string
	// SetManagedUsers sets a list of database users that are managed by Teleport.
	SetManagedUsers(users []string)
	// IsRDS returns true if this is an RDS/Aurora database.
	IsRDS() bool
	// IsRDSProxy returns true if this is an RDS Proxy database.
	IsRDSProxy() bool
	// IsRedshift returns true if this is a Redshift database.
	IsRedshift() bool
	// IsCloudSQL returns true if this is a Cloud SQL database.
	IsCloudSQL() bool
	// IsAzure returns true if this is an Azure database.
	IsAzure() bool
	// IsElastiCache returns true if this is an AWS ElastiCache database.
	IsElastiCache() bool
	// IsMemoryDB returns true if this is an AWS MemoryDB database.
	IsMemoryDB() bool
	// IsAWSHosted returns true if database is hosted by AWS.
	IsAWSHosted() bool
	// IsCloudHosted returns true if database is hosted in the cloud (AWS, Azure or Cloud SQL).
	IsCloudHosted() bool
	// IsCosmosDB returns true if database is an CosmosDB database.
	IsCosmosDB() bool
	// Copy returns a copy of this database resource.
	Copy() *DatabaseV3
}

// NewDatabaseV3 creates a new database resource.
func NewDatabaseV3(meta Metadata, spec DatabaseSpecV3) (*DatabaseV3, error) {
	database := &DatabaseV3{
		Metadata: meta,
		Spec:     spec,
	}
	if err := database.CheckAndSetDefaults(); err != nil {
		return nil, trace.Wrap(err)
	}
	return database, nil
}

// GetVersion returns the database resource version.
func (d *DatabaseV3) GetVersion() string {
	return d.Version
}

// GetKind returns the database resource kind.
func (d *DatabaseV3) GetKind() string {
	return d.Kind
}

// GetSubKind returns the database resource subkind.
func (d *DatabaseV3) GetSubKind() string {
	return d.SubKind
}

// SetSubKind sets the database resource subkind.
func (d *DatabaseV3) SetSubKind(sk string) {
	d.SubKind = sk
}

// GetResourceID returns the database resource ID.
func (d *DatabaseV3) GetResourceID() int64 {
	return d.Metadata.ID
}

// SetResourceID sets the database resource ID.
func (d *DatabaseV3) SetResourceID(id int64) {
	d.Metadata.ID = id
}

// GetMetadata returns the database resource metadata.
func (d *DatabaseV3) GetMetadata() Metadata {
	return d.Metadata
}

// Origin returns the origin value of the resource.
func (d *DatabaseV3) Origin() string {
	return d.Metadata.Origin()
}

// SetOrigin sets the origin value of the resource.
func (d *DatabaseV3) SetOrigin(origin string) {
	d.Metadata.SetOrigin(origin)
}

// GetNamespace returns the database resource namespace.
func (d *DatabaseV3) GetNamespace() string {
	return d.Metadata.Namespace
}

// SetExpiry sets the database resource expiration time.
func (d *DatabaseV3) SetExpiry(expiry time.Time) {
	d.Metadata.SetExpiry(expiry)
}

// Expiry returns the database resource expiration time.
func (d *DatabaseV3) Expiry() time.Time {
	return d.Metadata.Expiry()
}

// GetName returns the database resource name.
func (d *DatabaseV3) GetName() string {
	return d.Metadata.Name
}

// SetName sets the database resource name.
func (d *DatabaseV3) SetName(name string) {
	d.Metadata.Name = name
}

// GetStaticLabels returns the database static labels.
func (d *DatabaseV3) GetStaticLabels() map[string]string {
	return d.Metadata.Labels
}

// SetStaticLabels sets the database static labels.
func (d *DatabaseV3) SetStaticLabels(sl map[string]string) {
	d.Metadata.Labels = sl
}

// GetDynamicLabels returns the database dynamic labels.
func (d *DatabaseV3) GetDynamicLabels() map[string]CommandLabel {
	if d.Spec.DynamicLabels == nil {
		return nil
	}
	return V2ToLabels(d.Spec.DynamicLabels)
}

// SetDynamicLabels sets the database dynamic labels
func (d *DatabaseV3) SetDynamicLabels(dl map[string]CommandLabel) {
	d.Spec.DynamicLabels = LabelsToV2(dl)
}

// GetAllLabels returns the database combined static and dynamic labels.
func (d *DatabaseV3) GetAllLabels() map[string]string {
	return CombineLabels(d.Metadata.Labels, d.Spec.DynamicLabels)
}

// LabelsString returns all database labels as a string.
func (d *DatabaseV3) LabelsString() string {
	return LabelsAsString(d.Metadata.Labels, d.Spec.DynamicLabels)
}

// GetDescription returns the database description.
func (d *DatabaseV3) GetDescription() string {
	return d.Metadata.Description
}

// GetProtocol returns the database protocol.
func (d *DatabaseV3) GetProtocol() string {
	return d.Spec.Protocol
}

// GetURI returns the database connection address.
func (d *DatabaseV3) GetURI() string {
	return d.Spec.URI
}

// SetURI sets the database connection address.
func (d *DatabaseV3) SetURI(uri string) {
	d.Spec.URI = uri
}

// GetCA returns the database CA certificate. If more than one CA is set, then
// the user provided CA is returned first (Spec field).
// Auto-downloaded CA certificate is returned otherwise.
func (d *DatabaseV3) GetCA() string {
	if d.Spec.TLS.CACert != "" {
		return d.Spec.TLS.CACert
	}
	if d.Spec.CACert != "" {
		return d.Spec.CACert
	}
	return d.Status.CACert
}

// SetCA sets the database CA certificate in the Spec.TLS.CACert field.
func (d *DatabaseV3) SetCA(caCert string) {
	d.Spec.TLS.CACert = caCert
}

// GetTLS returns Database TLS configuration.
func (d *DatabaseV3) GetTLS() DatabaseTLS {
	return d.Spec.TLS
}

// SetStatusCA sets the database CA certificate in the status field.
func (d *DatabaseV3) SetStatusCA(ca string) {
	d.Status.CACert = ca
}

// GetStatusCA gets the database CA certificate in the status field.
func (d *DatabaseV3) GetStatusCA() string {
	return d.Status.CACert
}

// GetMySQL returns the MySQL options from spec.
func (d *DatabaseV3) GetMySQL() MySQLOptions {
	return d.Spec.MySQL
}

// GetMySQLServerVersion returns the MySQL server version reported by the database or the value from configuration
// if the first one is not available.
func (d *DatabaseV3) GetMySQLServerVersion() string {
	if d.Status.MySQL.ServerVersion != "" {
		return d.Status.MySQL.ServerVersion
	}

	return d.Spec.MySQL.ServerVersion
}

// SetMySQLServerVersion sets the runtime MySQL server version.
func (d *DatabaseV3) SetMySQLServerVersion(version string) {
	d.Status.MySQL.ServerVersion = version
}

// IsEmpty returns true if AWS metadata is empty.
func (a AWS) IsEmpty() bool {
	return cmp.Equal(a, AWS{})
}

// GetAWS returns the database AWS metadata.
func (d *DatabaseV3) GetAWS() AWS {
	if !d.Status.AWS.IsEmpty() {
		return d.Status.AWS
	}
	return d.Spec.AWS
}

// SetStatusAWS sets the database AWS metadata in the status field.
func (d *DatabaseV3) SetStatusAWS(aws AWS) {
	d.Status.AWS = aws
}

// GetGCP returns GCP information for Cloud SQL databases.
func (d *DatabaseV3) GetGCP() GCPCloudSQL {
	return d.Spec.GCP
}

// IsEmpty returns true if Azure metadata is empty.
func (a Azure) IsEmpty() bool {
	return cmp.Equal(a, Azure{})
}

// GetAzure returns Azure database server metadata.
func (d *DatabaseV3) GetAzure() Azure {
	if !d.Status.Azure.IsEmpty() {
		return d.Status.Azure
	}
	return d.Spec.Azure
}

// SetStatusAzure sets the database Azure metadata in the status field.
func (d *DatabaseV3) SetStatusAzure(azure Azure) {
	d.Status.Azure = azure
}

// GetAD returns Active Directory database configuration.
func (d *DatabaseV3) GetAD() AD {
	return d.Spec.AD
}

// IsRDS returns true if this is an AWS RDS/Aurora instance.
func (d *DatabaseV3) IsRDS() bool {
	return d.GetType() == DatabaseTypeRDS
}

// IsRDSProxy returns true if this is an AWS RDS Proxy database.
func (d *DatabaseV3) IsRDSProxy() bool {
	return d.GetType() == DatabaseTypeRDSProxy
}

// IsRedshift returns true if this is a Redshift database instance.
func (d *DatabaseV3) IsRedshift() bool {
	return d.GetType() == DatabaseTypeRedshift
}

// IsCloudSQL returns true if this database is a Cloud SQL instance.
func (d *DatabaseV3) IsCloudSQL() bool {
	return d.GetType() == DatabaseTypeCloudSQL
}

// IsAzure returns true if this is Azure hosted database.
func (d *DatabaseV3) IsAzure() bool {
	return d.IsCosmosDB() || d.GetType() == DatabaseTypeAzure
}

// IsElastiCache returns true if this is an AWS ElastiCache database.
func (d *DatabaseV3) IsElastiCache() bool {
	return d.GetType() == DatabaseTypeElastiCache
}

// IsMemoryDB returns true if this is an AWS MemoryDB database.
func (d *DatabaseV3) IsMemoryDB() bool {
	return d.GetType() == DatabaseTypeMemoryDB
}

// IsAWSKeyspaces returns true if this is an AWS hosted Cassandra database.
func (d *DatabaseV3) IsAWSKeyspaces() bool {
	return d.GetType() == DatabaseTypeAWSKeyspaces
}

func (d *DatabaseV3) IsDynamoDB() bool {
	return d.GetType() == DatabaseTypeDynamoDB
}

// IsAWSHosted returns true if database is hosted by AWS.
func (d *DatabaseV3) IsAWSHosted() bool {
	_, ok := d.getAWSType()
	return ok
}

// IsCloudHosted returns true if database is hosted in the cloud (AWS, Azure or
// Cloud SQL).
func (d *DatabaseV3) IsCloudHosted() bool {
	return d.IsAWSHosted() || d.IsCloudSQL() || d.IsAzure()
}

// IsCosmosDB returns true if database is an CosmosDB database.
func (d *DatabaseV3) IsCosmosDB() bool {
	return d.GetType() == DatabaseTypeCosmosDBMongo
}

// getAWSType returns the database type.
func (d *DatabaseV3) getAWSType() (string, bool) {
	aws := d.GetAWS()
	switch d.Spec.Protocol {
	case DatabaseTypeCassandra:
		if aws.AccountID != "" {
			return DatabaseTypeAWSKeyspaces, true
		}
	case DatabaseTypeDynamoDB:
		return DatabaseTypeDynamoDB, true
	}
	if aws.Redshift.ClusterID != "" {
		return DatabaseTypeRedshift, true
	}
	if aws.RedshiftServerless.WorkgroupName != "" || aws.RedshiftServerless.EndpointName != "" {
		return DatabaseTypeRedshiftServerless, true
	}
	if aws.ElastiCache.ReplicationGroupID != "" {
		return DatabaseTypeElastiCache, true
	}
	if aws.MemoryDB.ClusterName != "" {
		return DatabaseTypeMemoryDB, true
	}
	if aws.RDSProxy.Name != "" || aws.RDSProxy.CustomEndpointName != "" {
		return DatabaseTypeRDSProxy, true
	}
	if aws.Region != "" || aws.RDS.InstanceID != "" || aws.RDS.ClusterID != "" {
		return DatabaseTypeRDS, true
	}
	return "", false
}

// getAzureType returns the Azure database type.
func (d *DatabaseV3) getAzureType() (string, bool) {
	az := d.GetAzure()
	if az.Name == "" {
		return "", false
	}

	if d.Spec.Protocol == "mongodb" {
		return DatabaseTypeCosmosDBMongo, true
	}

	return DatabaseTypeAzure, true
}

// GetType returns the database type.
func (d *DatabaseV3) GetType() string {
	if awsType, ok := d.getAWSType(); ok {
		return awsType
	}
	if azureType, ok := d.getAzureType(); ok {
		return azureType
	}

	if d.GetGCP().ProjectID != "" {
		return DatabaseTypeCloudSQL
	}
	return DatabaseTypeSelfHosted
}

// String returns the database string representation.
func (d *DatabaseV3) String() string {
	return fmt.Sprintf("Database(Name=%v, Type=%v, Labels=%v)",
		d.GetName(), d.GetType(), d.GetAllLabels())
}

// Copy returns a copy of this database resource.
func (d *DatabaseV3) Copy() *DatabaseV3 {
	return proto.Clone(d).(*DatabaseV3)
}

// MatchSearch goes through select field values and tries to
// match against the list of search values.
func (d *DatabaseV3) MatchSearch(values []string) bool {
	fieldVals := append(utils.MapToStrings(d.GetAllLabels()), d.GetName(), d.GetDescription(), d.GetProtocol(), d.GetType())

	var custom func(string) bool
	switch d.GetType() {
	case DatabaseTypeCloudSQL:
		custom = func(val string) bool {
			return strings.EqualFold(val, "cloud") || strings.EqualFold(val, "cloud sql")
		}
	}

	return MatchSearch(fieldVals, values, custom)
}

// setStaticFields sets static resource header and metadata fields.
func (d *DatabaseV3) setStaticFields() {
	d.Kind = KindDatabase
	d.Version = V3
}

// CheckAndSetDefaults checks and sets default values for any missing fields.
func (d *DatabaseV3) CheckAndSetDefaults() error {
	d.setStaticFields()
	if err := d.Metadata.CheckAndSetDefaults(); err != nil {
		return trace.Wrap(err)
	}
	for key := range d.Spec.DynamicLabels {
		if !IsValidLabelKey(key) {
			return trace.BadParameter("database %q invalid label key: %q", d.GetName(), key)
		}
	}
	if d.Spec.Protocol == "" {
		return trace.BadParameter("database %q protocol is empty", d.GetName())
	}
	if d.IsDynamoDB() {
		// DynamoDB gets its own checking logic for its unusual config.
		return trace.Wrap(d.handleDynamoDBConfig())
	}
	if d.Spec.URI == "" {
		switch {
		case d.IsAWSKeyspaces() && d.GetAWS().Region != "":
			// In case of AWS Hosted Cassandra allow to omit URI.
			// The URL will be constructed from the database resource based on the region and account ID.
			d.Spec.URI = awsutils.CassandraEndpointURLForRegion(d.Spec.AWS.Region)
		default:
			return trace.BadParameter("database %q URI is empty", d.GetName())
		}
	}
	if d.Spec.MySQL.ServerVersion != "" && d.Spec.Protocol != "mysql" {
		return trace.BadParameter("MySQL ServerVersion can be only set for MySQL database")
	}

	// In case of RDS, Aurora or Redshift, AWS information such as region or
	// cluster ID can be extracted from the endpoint if not provided.
	switch {
	case awsutils.IsRDSEndpoint(d.Spec.URI):
		details, err := awsutils.ParseRDSEndpoint(d.Spec.URI)
		if err != nil {
			logrus.WithError(err).Warnf("Failed to parse RDS endpoint %v.", d.Spec.URI)
			break
		}
		if d.Spec.AWS.RDS.InstanceID == "" {
			d.Spec.AWS.RDS.InstanceID = details.InstanceID
		}
		if d.Spec.AWS.RDS.ClusterID == "" {
			d.Spec.AWS.RDS.ClusterID = details.ClusterID
		}
		if d.Spec.AWS.RDSProxy.Name == "" {
			d.Spec.AWS.RDSProxy.Name = details.ProxyName
		}
		if d.Spec.AWS.RDSProxy.CustomEndpointName == "" {
			d.Spec.AWS.RDSProxy.CustomEndpointName = details.ProxyCustomEndpointName
		}
		if d.Spec.AWS.Region == "" {
			d.Spec.AWS.Region = details.Region
		}
		if details.ClusterCustomEndpointName != "" && d.Spec.AWS.RDS.ClusterID == "" {
			return trace.BadParameter("missing RDS ClusterID for RDS Aurora custom endpoint %v", d.Spec.URI)
		}
	case awsutils.IsRedshiftEndpoint(d.Spec.URI):
		clusterID, region, err := awsutils.ParseRedshiftEndpoint(d.Spec.URI)
		if err != nil {
			return trace.Wrap(err)
		}
		if d.Spec.AWS.Redshift.ClusterID == "" {
			d.Spec.AWS.Redshift.ClusterID = clusterID
		}
		if d.Spec.AWS.Region == "" {
			d.Spec.AWS.Region = region
		}
	case awsutils.IsRedshiftServerlessEndpoint(d.Spec.URI):
		details, err := awsutils.ParseRedshiftServerlessEndpoint(d.Spec.URI)
		if err != nil {
			logrus.WithError(err).Warnf("Failed to parse Redshift Serverless endpoint %v.", d.Spec.URI)
			break
		}
		if d.Spec.AWS.RedshiftServerless.WorkgroupName == "" {
			d.Spec.AWS.RedshiftServerless.WorkgroupName = details.WorkgroupName
		}
		if d.Spec.AWS.RedshiftServerless.EndpointName == "" {
			d.Spec.AWS.RedshiftServerless.EndpointName = details.EndpointName
		}
		if d.Spec.AWS.AccountID == "" {
			d.Spec.AWS.AccountID = details.AccountID
		}
		if d.Spec.AWS.Region == "" {
			d.Spec.AWS.Region = details.Region
		}
	case awsutils.IsElastiCacheEndpoint(d.Spec.URI):
		endpointInfo, err := awsutils.ParseElastiCacheEndpoint(d.Spec.URI)
		if err != nil {
			logrus.WithError(err).Warnf("Failed to parse %v as ElastiCache endpoint", d.Spec.URI)
			break
		}
		if d.Spec.AWS.ElastiCache.ReplicationGroupID == "" {
			d.Spec.AWS.ElastiCache.ReplicationGroupID = endpointInfo.ID
		}
		if d.Spec.AWS.Region == "" {
			d.Spec.AWS.Region = endpointInfo.Region
		}
		d.Spec.AWS.ElastiCache.TransitEncryptionEnabled = endpointInfo.TransitEncryptionEnabled
		d.Spec.AWS.ElastiCache.EndpointType = endpointInfo.EndpointType
	case awsutils.IsMemoryDBEndpoint(d.Spec.URI):
		endpointInfo, err := awsutils.ParseMemoryDBEndpoint(d.Spec.URI)
		if err != nil {
			logrus.WithError(err).Warnf("Failed to parse %v as MemoryDB endpoint", d.Spec.URI)
			break
		}
		if d.Spec.AWS.MemoryDB.ClusterName == "" {
			d.Spec.AWS.MemoryDB.ClusterName = endpointInfo.ID
		}
		if d.Spec.AWS.Region == "" {
			d.Spec.AWS.Region = endpointInfo.Region
		}
		d.Spec.AWS.MemoryDB.TLSEnabled = endpointInfo.TransitEncryptionEnabled
		d.Spec.AWS.MemoryDB.EndpointType = endpointInfo.EndpointType

	case azureutils.IsDatabaseEndpoint(d.Spec.URI):
		// For Azure MySQL and PostgresSQL.
		name, err := azureutils.ParseDatabaseEndpoint(d.Spec.URI)
		if err != nil {
			return trace.Wrap(err)
		}
		if d.Spec.Azure.Name == "" {
			d.Spec.Azure.Name = name
		}
	case awsutils.IsKeyspacesEndpoint(d.Spec.URI):
		if d.Spec.AWS.AccountID == "" {
			return trace.BadParameter("database %q AWS account ID is empty", d.GetName())
		}
		if d.Spec.AWS.Region == "" {
			switch {
			case d.IsAWSKeyspaces():
				region, err := awsutils.CassandraEndpointRegion(d.Spec.URI)
				if err != nil {
					return trace.Wrap(err)
				}
				d.Spec.AWS.Region = region
			default:
				return trace.BadParameter("database %q AWS region is empty", d.GetName())
			}
		}
	case azureutils.IsCacheForRedisEndpoint(d.Spec.URI):
		// ResourceID is required for fetching Redis tokens.
		if d.Spec.Azure.ResourceID == "" {
			return trace.BadParameter("missing ResourceID for Azure Cache %v", d.Metadata.Name)
		}

		name, err := azureutils.ParseCacheForRedisEndpoint(d.Spec.URI)
		if err != nil {
			return trace.Wrap(err)
		}

		if d.Spec.Azure.Name == "" {
			d.Spec.Azure.Name = name
		}
	case azureutils.IsMSSQLServerEndpoint(d.Spec.URI):
		if d.Spec.Azure.Name == "" {
			name, err := azureutils.ParseMSSQLEndpoint(d.Spec.URI)
			if err != nil {
				return trace.Wrap(err)
			}
			d.Spec.Azure.Name = name
		}
	}

	// Validate AWS Specific configuration
	if d.Spec.AWS.AccountID != "" {
		if err := awsutils.IsValidAccountID(d.Spec.AWS.AccountID); err != nil {
			return trace.BadParameter("invalid AWS Account ID: %v", err)
		}
	}

	// Validate Cloud SQL specific configuration.
	switch {
	case d.Spec.GCP.ProjectID != "" && d.Spec.GCP.InstanceID == "":
		return trace.BadParameter("missing Cloud SQL instance ID for database %q", d.GetName())
	case d.Spec.GCP.ProjectID == "" && d.Spec.GCP.InstanceID != "":
		return trace.BadParameter("missing Cloud SQL project ID for database %q", d.GetName())
	}
	return nil
}

// handleDynamoDBConfig handles DynamoDB configuration checking.
func (d *DatabaseV3) handleDynamoDBConfig() error {
	if d.Spec.AWS.AccountID == "" {
		return trace.BadParameter("database %q AWS account ID is empty", d.GetName())
	}

	info, err := awsutils.ParseDynamoDBEndpoint(d.Spec.URI)
	switch {
	case err != nil:
		// when region parsing returns an error but the region is set, it's ok because we can just construct the URI using the region,
		// so we check if the region is configured to see if this is really a configuration error.
		if d.Spec.AWS.Region == "" {
			// the AWS region is empty and we can't derive it from the URI, so this is a config error.
			return trace.BadParameter("database %q AWS region is empty and cannot be derived from the URI %q",
				d.GetName(), d.Spec.URI)
		}
		if awsutils.IsAWSEndpoint(d.Spec.URI) {
			// The user configured an AWS URI that which doesn't look like a DynamoDB endpoint.
			// The URI must look like <service>.<region>.<partition> or <region>.<partition>
			return trace.Wrap(err)
		}
	case d.Spec.AWS.Region == "":
		// if the AWS region is empty we can just use the region extracted from the URI.
		d.Spec.AWS.Region = info.Region
	case d.Spec.AWS.Region != info.Region:
		// if the AWS region is not empty but doesn't match the URI, this may indicate a user configuration mistake.
		return trace.BadParameter("database %q AWS region %q does not match the configured URI region %q, "+
			" omit the URI and it will be derived automatically for the configured AWS region",
			d.GetName(), d.Spec.AWS.Region, info.Region)
	}

	if d.Spec.URI == "" {
		d.Spec.URI = awsutils.DynamoDBURIForRegion(d.Spec.AWS.Region)
	}
	return nil
}

// GetSecretStore returns secret store configurations.
func (d *DatabaseV3) GetSecretStore() SecretStore {
	return d.Spec.AWS.SecretStore
}

// GetManagedUsers returns a list of database users that are managed by Teleport.
func (d *DatabaseV3) GetManagedUsers() []string {
	return d.Status.ManagedUsers
}

// SetManagedUsers sets a list of database users that are managed by Teleport.
func (d *DatabaseV3) SetManagedUsers(users []string) {
	d.Status.ManagedUsers = users
}

const (
	// DatabaseTypeSelfHosted is the self-hosted type of database.
	DatabaseTypeSelfHosted = "self-hosted"
	// DatabaseTypeRDS is AWS-hosted RDS or Aurora database.
	DatabaseTypeRDS = "rds"
	// DatabaseTypeRDSProxy is an AWS-hosted RDS Proxy.
	DatabaseTypeRDSProxy = "rdsproxy"
	// DatabaseTypeRedshift is AWS Redshift database.
	DatabaseTypeRedshift = "redshift"
	// DatabaseTypeRedshiftServerless is AWS Redshift Serverless database.
	DatabaseTypeRedshiftServerless = "redshift-serverless"
	// DatabaseTypeCloudSQL is GCP-hosted Cloud SQL database.
	DatabaseTypeCloudSQL = "gcp"
	// DatabaseTypeAzure is Azure-hosted database.
	DatabaseTypeAzure = "azure"
	// DatabaseTypeElastiCache is AWS-hosted ElastiCache database.
	DatabaseTypeElastiCache = "elasticache"
	// DatabaseTypeMemoryDB is AWS-hosted MemoryDB database.
	DatabaseTypeMemoryDB = "memorydb"
	// DatabaseTypeAWSKeyspaces is AWS-hosted Keyspaces database (Cassandra).
	DatabaseTypeAWSKeyspaces = "keyspace"
	// DatabaseTypeCassandra is AWS-hosted Keyspace database.
	DatabaseTypeCassandra = "cassandra"
<<<<<<< HEAD
	// DatabaseTypeCosmosDBMongo is a Azure-hosted CosmosDB for MongoDB database.
	DatabaseTypeCosmosDBMongo = "cosmosdb-mongo"
=======
	// DatabaseTypeDynamoDB is a DynamoDB database.
	DatabaseTypeDynamoDB = "dynamodb"
>>>>>>> 25507e6c
)

// GetServerName returns the GCP database project and instance as "<project-id>:<instance-id>".
func (gcp GCPCloudSQL) GetServerName() string {
	return fmt.Sprintf("%s:%s", gcp.ProjectID, gcp.InstanceID)
}

// DeduplicateDatabases deduplicates databases by name.
func DeduplicateDatabases(databases []Database) (result []Database) {
	seen := make(map[string]struct{})
	for _, database := range databases {
		if _, ok := seen[database.GetName()]; ok {
			continue
		}
		seen[database.GetName()] = struct{}{}
		result = append(result, database)
	}
	return result
}

// Databases is a list of database resources.
type Databases []Database

// ToMap returns these databases as a map keyed by database name.
func (d Databases) ToMap() map[string]Database {
	m := make(map[string]Database)
	for _, database := range d {
		m[database.GetName()] = database
	}
	return m
}

// AsResources returns these databases as resources with labels.
func (d Databases) AsResources() (resources ResourcesWithLabels) {
	for _, database := range d {
		resources = append(resources, database)
	}
	return resources
}

// Len returns the slice length.
func (d Databases) Len() int { return len(d) }

// Less compares databases by name.
func (d Databases) Less(i, j int) bool { return d[i].GetName() < d[j].GetName() }

// Swap swaps two databases.
func (d Databases) Swap(i, j int) { d[i], d[j] = d[j], d[i] }<|MERGE_RESOLUTION|>--- conflicted
+++ resolved
@@ -765,13 +765,10 @@
 	DatabaseTypeAWSKeyspaces = "keyspace"
 	// DatabaseTypeCassandra is AWS-hosted Keyspace database.
 	DatabaseTypeCassandra = "cassandra"
-<<<<<<< HEAD
+	// DatabaseTypeDynamoDB is a DynamoDB database.
+	DatabaseTypeDynamoDB = "dynamodb"
 	// DatabaseTypeCosmosDBMongo is a Azure-hosted CosmosDB for MongoDB database.
 	DatabaseTypeCosmosDBMongo = "cosmosdb-mongo"
-=======
-	// DatabaseTypeDynamoDB is a DynamoDB database.
-	DatabaseTypeDynamoDB = "dynamodb"
->>>>>>> 25507e6c
 )
 
 // GetServerName returns the GCP database project and instance as "<project-id>:<instance-id>".
