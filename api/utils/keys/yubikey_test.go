//go:build piv

/*
Copyright 2022 Gravitational, Inc.
Licensed under the Apache License, Version 2.0 (the "License");
you may not use this file except in compliance with the License.
You may obtain a copy of the License at
    http://www.apache.org/licenses/LICENSE-2.0
Unless required by applicable law or agreed to in writing, software
distributed under the License is distributed on an "AS IS" BASIS,
WITHOUT WARRANTIES OR CONDITIONS OF ANY KIND, either express or implied.
See the License for the specific language governing permissions and
limitations under the License.
*/

package keys

import (
	"context"
	"crypto/rand"
	"crypto/rsa"
	"crypto/x509"
	"os"
	"testing"

<<<<<<< HEAD
	"github.com/go-piv/piv-go/piv"
=======
	"github.com/gravitational/trace"
>>>>>>> a428168b
	"github.com/stretchr/testify/require"

	"github.com/gravitational/teleport/lib/utils/prompt"
)

// TestGetOrGenerateYubiKeyPrivateKey tests GetOrGenerateYubiKeyPrivateKey.
func TestGetOrGenerateYubiKeyPrivateKey(t *testing.T) {
	// This test expects a yubiKey to be connected with default PIV
	// settings and will overwrite any PIV data on the yubiKey.
	if os.Getenv("TELEPORT_TEST_YUBIKEY_PIV") == "" {
		t.Skipf("Skipping TestGenerateYubiKeyPrivateKey because TELEPORT_TEST_YUBIKEY_PIV is not set")
	}

	ctx := context.Background()
	resetYubikey(ctx, t)

	// Generate a new YubiKeyPrivateKey.
	priv, err := GetOrGenerateYubiKeyPrivateKey(false)
	require.NoError(t, err)

	// Test creating a self signed certificate with the key.
	digest := []byte{100}
	_, err = priv.Sign(rand.Reader, digest, nil)
	require.NoError(t, err)

	// Another call to GetOrGenerateYubiKeyPrivateKey should retrieve the previously generated key.
	retrievePriv, err := GetOrGenerateYubiKeyPrivateKey(false)
	require.NoError(t, err)
	require.Equal(t, priv.Public(), retrievePriv.Public())

	// parsing the key's private key PEM should produce the same key as well.
	retrievePriv, err = ParsePrivateKey(priv.PrivateKeyPEM())
	require.NoError(t, err)
	require.Equal(t, priv.Public(), retrievePriv.Public())
}

func TestInvalidKey(t *testing.T) {
	// This test expects a yubiKey to be connected with default PIV
	// settings and will overwrite any PIV data on the yubiKey.
	if os.Getenv("TELEPORT_TEST_YUBIKEY_PIV") == "" {
		t.Skipf("Skipping TestGenerateYubiKeyPrivateKey because TELEPORT_TEST_YUBIKEY_PIV is not set")
	}

	ctx := context.Background()
	resetYubikey(ctx, t)

	// Generate a key that does not require touch in the slot that Teleport expects to require touch.
	y, err := findYubiKey(0)
	require.NoError(t, err)
	touchRequiredSlot, err := getDefaultKeySlot(PrivateKeyPolicyHardwareKeyTouch)
	require.NoError(t, err)
	err = y.generatePrivateKey(touchRequiredSlot, PrivateKeyPolicyHardwareKey)
	require.NoError(t, err)

	// Attempting to retrieve the YubiKeyPrivateKey as a key with touch required should fail.
	_, err = GetOrGenerateYubiKeyPrivateKey(true)
	require.True(t, trace.IsCompareFailed(err), "Expected compare failed error but got %v", err)
}

func TestOverwriteSlot(t *testing.T) {
	// This test expects a yubiKey to be connected with default PIV
	// settings and will overwrite any PIV data on the yubiKey.
	if os.Getenv("TELEPORT_TEST_YUBIKEY_PIV") == "" {
		t.Skipf("Skipping TestGenerateYubiKeyPrivateKey because TELEPORT_TEST_YUBIKEY_PIV is not set")
	}

	ctx := context.Background()
	resetYubikey(ctx, t)

	oldStdin := prompt.Stdin()
	t.Cleanup(func() { prompt.SetStdin(oldStdin) })

	// Set a non-teleport certificate in the slot.
	y, err := findYubiKey(0)
	require.NoError(t, err)
	yk, err := y.open()
	require.NoError(t, err)

	priv, err := rsa.GenerateKey(rand.Reader, 512)
	require.NoError(t, err)
	cert, err := metadataCertificateTemplate()
	require.NoError(t, err)
	cert.Subject.Organization = []string{"not-teleport"}
	cert.PublicKey = priv.Public()
	cert.Raw, err = x509.CreateCertificate(rand.Reader, cert, cert, priv.Public(), priv)
	require.NoError(t, err)

	require.NoError(t, yk.SetCertificate(piv.DefaultManagementKey, pivSlotNoTouch, cert))
	require.NoError(t, yk.Close())

	// Fail to overwrite slot when user denies
	prompt.SetStdin(prompt.NewFakeReader().AddString("n"))
	_, err = GetOrGenerateYubiKeyPrivateKey(false)
	require.Error(t, err)

	// Successfully overwrite slot when user accepts
	prompt.SetStdin(prompt.NewFakeReader().AddString("y"))
	_, err = GetOrGenerateYubiKeyPrivateKey(false)
	require.NoError(t, err)
}

// resetYubikey connects to the first yubiKey and resets it to defaults.
func resetYubikey(ctx context.Context, t *testing.T) {
	t.Helper()
	y, err := findYubiKey(0)
	require.NoError(t, err)
	yk, err := y.open()
	require.NoError(t, err)
	require.NoError(t, yk.Reset())
	require.NoError(t, yk.Close())
}<|MERGE_RESOLUTION|>--- conflicted
+++ resolved
@@ -23,11 +23,8 @@
 	"os"
 	"testing"
 
-<<<<<<< HEAD
 	"github.com/go-piv/piv-go/piv"
-=======
 	"github.com/gravitational/trace"
->>>>>>> a428168b
 	"github.com/stretchr/testify/require"
 
 	"github.com/gravitational/teleport/lib/utils/prompt"
@@ -64,30 +61,7 @@
 	require.Equal(t, priv.Public(), retrievePriv.Public())
 }
 
-func TestInvalidKey(t *testing.T) {
-	// This test expects a yubiKey to be connected with default PIV
-	// settings and will overwrite any PIV data on the yubiKey.
-	if os.Getenv("TELEPORT_TEST_YUBIKEY_PIV") == "" {
-		t.Skipf("Skipping TestGenerateYubiKeyPrivateKey because TELEPORT_TEST_YUBIKEY_PIV is not set")
-	}
-
-	ctx := context.Background()
-	resetYubikey(ctx, t)
-
-	// Generate a key that does not require touch in the slot that Teleport expects to require touch.
-	y, err := findYubiKey(0)
-	require.NoError(t, err)
-	touchRequiredSlot, err := getDefaultKeySlot(PrivateKeyPolicyHardwareKeyTouch)
-	require.NoError(t, err)
-	err = y.generatePrivateKey(touchRequiredSlot, PrivateKeyPolicyHardwareKey)
-	require.NoError(t, err)
-
-	// Attempting to retrieve the YubiKeyPrivateKey as a key with touch required should fail.
-	_, err = GetOrGenerateYubiKeyPrivateKey(true)
-	require.True(t, trace.IsCompareFailed(err), "Expected compare failed error but got %v", err)
-}
-
-func TestOverwriteSlot(t *testing.T) {
+func TestOverwritePrompt(t *testing.T) {
 	// This test expects a yubiKey to be connected with default PIV
 	// settings and will overwrite any PIV data on the yubiKey.
 	if os.Getenv("TELEPORT_TEST_YUBIKEY_PIV") == "" {
@@ -100,33 +74,52 @@
 	oldStdin := prompt.Stdin()
 	t.Cleanup(func() { prompt.SetStdin(oldStdin) })
 
-	// Set a non-teleport certificate in the slot.
-	y, err := findYubiKey(0)
-	require.NoError(t, err)
-	yk, err := y.open()
-	require.NoError(t, err)
+	testOverwritePrompt := func(t *testing.T) {
+		// Fail to overwrite slot when user denies
+		prompt.SetStdin(prompt.NewFakeReader().AddString("n"))
+		_, err := GetOrGenerateYubiKeyPrivateKey(true)
+		require.True(t, trace.IsCompareFailed(err), "Expected compare failed error but got %v", err)
 
-	priv, err := rsa.GenerateKey(rand.Reader, 512)
-	require.NoError(t, err)
-	cert, err := metadataCertificateTemplate()
-	require.NoError(t, err)
-	cert.Subject.Organization = []string{"not-teleport"}
-	cert.PublicKey = priv.Public()
-	cert.Raw, err = x509.CreateCertificate(rand.Reader, cert, cert, priv.Public(), priv)
-	require.NoError(t, err)
+		// Successfully overwrite slot when user accepts
+		prompt.SetStdin(prompt.NewFakeReader().AddString("y"))
+		_, err = GetOrGenerateYubiKeyPrivateKey(true)
+		require.NoError(t, err)
+	}
 
-	require.NoError(t, yk.SetCertificate(piv.DefaultManagementKey, pivSlotNoTouch, cert))
-	require.NoError(t, yk.Close())
+	t.Run("invalid metadata cert", func(t *testing.T) {
+		// Set a non-teleport certificate in the slot.
+		y, err := findYubiKey(0)
+		require.NoError(t, err)
+		yk, err := y.open()
+		require.NoError(t, err)
 
-	// Fail to overwrite slot when user denies
-	prompt.SetStdin(prompt.NewFakeReader().AddString("n"))
-	_, err = GetOrGenerateYubiKeyPrivateKey(false)
-	require.Error(t, err)
+		priv, err := rsa.GenerateKey(rand.Reader, 512)
+		require.NoError(t, err)
+		cert, err := metadataCertificateTemplate()
+		require.NoError(t, err)
+		cert.Subject.Organization = []string{"not-teleport"}
+		cert.PublicKey = priv.Public()
+		cert.Raw, err = x509.CreateCertificate(rand.Reader, cert, cert, priv.Public(), priv)
+		require.NoError(t, err)
 
-	// Successfully overwrite slot when user accepts
-	prompt.SetStdin(prompt.NewFakeReader().AddString("y"))
-	_, err = GetOrGenerateYubiKeyPrivateKey(false)
-	require.NoError(t, err)
+		slot, err := getDefaultKeySlot(PrivateKeyPolicyHardwareKeyTouch)
+		require.NoError(t, yk.SetCertificate(piv.DefaultManagementKey, slot, cert))
+		require.NoError(t, yk.Close())
+
+		testOverwritePrompt(t)
+	})
+
+	t.Run("invalid key policies", func(t *testing.T) {
+		// Generate a key that does not require touch in the slot that Teleport expects to require touch.
+		y, err := findYubiKey(0)
+		require.NoError(t, err)
+		touchRequiredSlot, err := getDefaultKeySlot(PrivateKeyPolicyHardwareKeyTouch)
+		require.NoError(t, err)
+		err = y.generatePrivateKey(touchRequiredSlot, PrivateKeyPolicyHardwareKey)
+		require.NoError(t, err)
+
+		testOverwritePrompt(t)
+	})
 }
 
 // resetYubikey connects to the first yubiKey and resets it to defaults.
