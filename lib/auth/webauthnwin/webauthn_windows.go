--- conflicted
+++ resolved
@@ -46,15 +46,10 @@
 	procGetForegroundWindow = modUser32.NewProc("GetForegroundWindow")
 )
 
-<<<<<<< HEAD
-var native nativeWebauthn = newClient()
-
-// client keeps diagnostic informations about windows webauthn support.
-type client struct {
-=======
+var native nativeWebauthn = newNativeImpl()
+
 // nativeImpl keeps diagnostic informations about windows webauthn support.
 type nativeImpl struct {
->>>>>>> b14ea6fb
 	webauthnAPIVersion int
 	hasCompileSupport  bool
 	isAvailable        bool
