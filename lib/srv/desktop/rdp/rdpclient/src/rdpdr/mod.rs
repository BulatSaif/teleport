// Copyright 2021 Gravitational, Inc
//
// Licensed under the Apache License, Version 2.0 (the "License");
// you may not use this file except in compliance with the License.
// You may obtain a copy of the License at
//
//      http://www.apache.org/licenses/LICENSE-2.0
//
// Unless required by applicable law or agreed to in writing, software
// distributed under the License is distributed on an "AS IS" BASIS,
// WITHOUT WARRANTIES OR CONDITIONS OF ANY KIND, either express or implied.
// See the License for the specific language governing permissions and
// limitations under the License.

mod consts;
mod flags;
pub(crate) mod path;
mod scard;

use self::path::{UnixPath, WindowsPath};
use crate::errors::{
    invalid_data_error, not_implemented_error, rejected_by_server_error, try_error, NTSTATUS_OK,
    SPECIAL_NO_RESPONSE,
};
use crate::util;
use crate::vchan;
use crate::{
    FileSystemObject, FileType, Payload, SharedDirectoryAcknowledge, SharedDirectoryCreateRequest,
    SharedDirectoryCreateResponse, SharedDirectoryDeleteRequest, SharedDirectoryDeleteResponse,
    SharedDirectoryInfoRequest, SharedDirectoryInfoResponse, SharedDirectoryListRequest,
    SharedDirectoryListResponse, SharedDirectoryMoveRequest, SharedDirectoryMoveResponse,
    SharedDirectoryReadRequest, SharedDirectoryReadResponse, SharedDirectoryWriteRequest,
    SharedDirectoryWriteResponse, TdpErrCode,
};

use byteorder::{LittleEndian, ReadBytesExt, WriteBytesExt};
use consts::{
    CapabilityType, Component, DeviceType, FileInformationClassLevel,
    FileSystemInformationClassLevel, MajorFunction, MinorFunction, PacketId, BOOL_SIZE,
    DIRECTORY_SHARE_CLIENT_NAME, DRIVE_CAPABILITY_VERSION_02, FILE_ATTR_SIZE,
    GENERAL_CAPABILITY_VERSION_02, I64_SIZE, I8_SIZE, NTSTATUS, SCARD_DEVICE_ID,
    SMARTCARD_CAPABILITY_VERSION_01, U32_SIZE, U8_SIZE, VERSION_MAJOR, VERSION_MINOR,
};
use num_traits::{FromPrimitive, ToPrimitive};
use rdp::core::mcs;
use rdp::core::tpkt;
use rdp::model::data::Message;
use rdp::model::error::Error as RdpError;
use rdp::model::error::*;
use std::collections::HashMap;
use std::convert::{TryFrom, TryInto};
use std::io::{Read, Seek, SeekFrom, Write};

pub use consts::CHANNEL_NAME;

use std::ffi::CString;

/// Client implements a device redirection (RDPDR) client, as defined in
/// https://winprotocoldoc.blob.core.windows.net/productionwindowsarchives/MS-RDPEFS/%5bMS-RDPEFS%5d.pdf
///
/// This client only supports a single smartcard device.
pub struct Client {
    vchan: vchan::Client,
    scard: scard::Client,

    allow_directory_sharing: bool,
    active_device_ids: Vec<u32>,
    /// FileId-indexed cache of FileCacheObjects.
    /// See the documentation of FileCacheObject
    /// for more detail on how this is used.
    file_cache: FileCache,
    next_file_id: u32, // used to generate file ids

    // Functions for sending tdp messages to the browser client.
    tdp_sd_acknowledge: SharedDirectoryAcknowledgeSender,
    tdp_sd_info_request: SharedDirectoryInfoRequestSender,
    tdp_sd_create_request: SharedDirectoryCreateRequestSender,
    tdp_sd_delete_request: SharedDirectoryDeleteRequestSender,
    tdp_sd_list_request: SharedDirectoryListRequestSender,
    tdp_sd_read_request: SharedDirectoryReadRequestSender,
    tdp_sd_write_request: SharedDirectoryWriteRequestSender,
    tdp_sd_move_request: SharedDirectoryMoveRequestSender,

    // CompletionId-indexed maps of handlers for tdp messages coming from the browser client.
    pending_sd_info_resp_handlers: HashMap<u32, SharedDirectoryInfoResponseHandler>,
    pending_sd_create_resp_handlers: HashMap<u32, SharedDirectoryCreateResponseHandler>,
    pending_sd_delete_resp_handlers: HashMap<u32, SharedDirectoryDeleteResponseHandler>,
    pending_sd_list_resp_handlers: HashMap<u32, SharedDirectoryListResponseHandler>,
    pending_sd_read_resp_handlers: HashMap<u32, SharedDirectoryReadResponseHandler>,
    pending_sd_write_resp_handlers: HashMap<u32, SharedDirectoryWriteResponseHandler>,
    pending_sd_move_resp_handlers: HashMap<u32, SharedDirectoryMoveResponseHandler>,
}

pub struct Config {
    pub cert_der: Vec<u8>,
    pub key_der: Vec<u8>,
    pub pin: String,
    pub allow_directory_sharing: bool,

    pub tdp_sd_acknowledge: SharedDirectoryAcknowledgeSender,
    pub tdp_sd_info_request: SharedDirectoryInfoRequestSender,
    pub tdp_sd_create_request: SharedDirectoryCreateRequestSender,
    pub tdp_sd_delete_request: SharedDirectoryDeleteRequestSender,
    pub tdp_sd_list_request: SharedDirectoryListRequestSender,
    pub tdp_sd_read_request: SharedDirectoryReadRequestSender,
    pub tdp_sd_write_request: SharedDirectoryWriteRequestSender,
    pub tdp_sd_move_request: SharedDirectoryMoveRequestSender,
}

impl Client {
    pub fn new(cfg: Config) -> Self {
        if cfg.allow_directory_sharing {
            debug!("creating rdpdr client with directory sharing enabled")
        } else {
            debug!("creating rdpdr client with directory sharing disabled")
        }
        Client {
            vchan: vchan::Client::new(),
            scard: scard::Client::new(cfg.cert_der, cfg.key_der, cfg.pin),

            allow_directory_sharing: cfg.allow_directory_sharing,
            active_device_ids: vec![],
            file_cache: FileCache::new(),
            next_file_id: 0,

            tdp_sd_acknowledge: cfg.tdp_sd_acknowledge,
            tdp_sd_info_request: cfg.tdp_sd_info_request,
            tdp_sd_create_request: cfg.tdp_sd_create_request,
            tdp_sd_delete_request: cfg.tdp_sd_delete_request,
            tdp_sd_list_request: cfg.tdp_sd_list_request,
            tdp_sd_read_request: cfg.tdp_sd_read_request,
            tdp_sd_write_request: cfg.tdp_sd_write_request,
            tdp_sd_move_request: cfg.tdp_sd_move_request,

            pending_sd_info_resp_handlers: HashMap::new(),
            pending_sd_create_resp_handlers: HashMap::new(),
            pending_sd_delete_resp_handlers: HashMap::new(),
            pending_sd_list_resp_handlers: HashMap::new(),
            pending_sd_read_resp_handlers: HashMap::new(),
            pending_sd_write_resp_handlers: HashMap::new(),
            pending_sd_move_resp_handlers: HashMap::new(),
        }
    }
    /// Reads raw RDP messages sent on the rdpdr virtual channel and replies as necessary.
    pub fn read_and_reply<S: Read + Write>(
        &mut self,
        payload: tpkt::Payload,
        mcs: &mut mcs::Client<S>,
    ) -> RdpResult<()> {
        if let Some(mut payload) = self.vchan.read(payload)? {
            let header = SharedHeader::decode(&mut payload)?;
            if let Component::RDPDR_CTYP_PRN = header.component {
                warn!("got {:?} RDPDR header from RDP server, ignoring because we're not redirecting any printers", header);
                return Ok(());
            }
            let responses = match header.packet_id {
                PacketId::PAKID_CORE_SERVER_ANNOUNCE => {
                    self.handle_server_announce(&mut payload)?
                }
                PacketId::PAKID_CORE_SERVER_CAPABILITY => {
                    self.handle_server_capability(&mut payload)?
                }
                PacketId::PAKID_CORE_CLIENTID_CONFIRM => {
                    self.handle_client_id_confirm(&mut payload)?
                }
                PacketId::PAKID_CORE_DEVICE_REPLY => self.handle_device_reply(&mut payload)?,
                // Device IO request is where communication with the smartcard and shared drive actually happens.
                // Everything up to this point was negotiation (and smartcard device registration).
                PacketId::PAKID_CORE_DEVICE_IOREQUEST => {
                    self.handle_device_io_request(&mut payload)?
                }
                _ => {
                    // We don't implement the full set of messages.
                    error!(
                        "RDPDR packets {:?} are not implemented yet, ignoring",
                        header.packet_id
                    );
                    vec![]
                }
            };

            let chan = &CHANNEL_NAME.to_string();
            for resp in responses {
                mcs.write(chan, resp)?;
            }
        }
        Ok(())
    }

    fn handle_server_announce(&self, payload: &mut Payload) -> RdpResult<Vec<Vec<u8>>> {
        let req = ServerAnnounceRequest::decode(payload)?;
        debug!("received RDP {:?}", req);

        let resp = ClientAnnounceReply::new(req);
        debug!("sending RDP {:?}", resp);

        let mut resp =
            self.add_headers_and_chunkify(PacketId::PAKID_CORE_CLIENTID_CONFIRM, resp.encode()?)?;

        let client_name_request = ClientNameRequest::new(
            ClientNameRequestUnicodeFlag::Ascii,
            CString::new(DIRECTORY_SHARE_CLIENT_NAME.to_string()).unwrap(),
        );

        let mut client_name_response = self.add_headers_and_chunkify(
            PacketId::PAKID_CORE_CLIENT_NAME,
            client_name_request.encode()?,
        )?;
        resp.append(&mut client_name_response);

        Ok(resp)
    }

    fn handle_server_capability(&self, payload: &mut Payload) -> RdpResult<Vec<Vec<u8>>> {
        let req = ServerCoreCapabilityRequest::decode(payload)?;
        debug!("received RDP {:?}", req);

        let resp =
            ClientCoreCapabilityResponse::new_response(self.allow_directory_sharing).encode()?;
        debug!("sending RDP {:?}", resp);
        let resp = self.add_headers_and_chunkify(PacketId::PAKID_CORE_CLIENT_CAPABILITY, resp)?;
        Ok(resp)
    }

    fn handle_client_id_confirm(&mut self, payload: &mut Payload) -> RdpResult<Vec<Vec<u8>>> {
        let req = ServerClientIdConfirm::decode(payload)?;
        debug!("received RDP {:?}", req);

        // The smartcard initialization sequence that contains this message happens once at session startup,
        // and once when login succeeds. We only need to announce the smartcard once.
        let resp = if !self.active_device_ids.contains(&SCARD_DEVICE_ID) {
            self.push_active_device_id(SCARD_DEVICE_ID)?;
            let resp = ClientDeviceListAnnounceRequest::new_smartcard(SCARD_DEVICE_ID);
            debug!("sending RDP {:?}", resp);
            self.add_headers_and_chunkify(PacketId::PAKID_CORE_DEVICELIST_ANNOUNCE, resp.encode()?)?
        } else {
            let resp = ClientDeviceListAnnounceRequest::new_empty();
            debug!("sending RDP {:?}", resp);
            self.add_headers_and_chunkify(PacketId::PAKID_CORE_DEVICELIST_ANNOUNCE, resp.encode()?)?
        };
        Ok(resp)
    }

    fn handle_device_reply(&self, payload: &mut Payload) -> RdpResult<Vec<Vec<u8>>> {
        let req = ServerDeviceAnnounceResponse::decode(payload)?;
        debug!("received RDP: {:?}", req);

        if !self.active_device_ids.contains(&req.device_id) {
            return Err(invalid_data_error(&format!(
                "got ServerDeviceAnnounceResponse for unknown device_id {}",
                &req.device_id
            )));
        }

        if req.device_id != self.get_scard_device_id()? {
            // This was for a directory we're sharing over TDP
            let mut err_code = TdpErrCode::Nil;
            if req.result_code != NTSTATUS_OK {
                err_code = TdpErrCode::Failed;
                debug!("ServerDeviceAnnounceResponse for smartcard redirection failed with result code NTSTATUS({})", &req.result_code);
            } else {
                debug!("ServerDeviceAnnounceResponse for shared directory succeeded")
            }

            (self.tdp_sd_acknowledge)(SharedDirectoryAcknowledge {
                err_code,
                directory_id: req.device_id,
            })?;
        } else {
            // This was for the smart card
            if req.result_code != NTSTATUS_OK {
                // End the session, we cannot continue without
                // the smart card being redirected.
                return Err(rejected_by_server_error(&format!(
                        "ServerDeviceAnnounceResponse for smartcard redirection failed with result code NTSTATUS({})",
                        &req.result_code
                    )));
            }
            debug!("ServerDeviceAnnounceResponse for smartcard redirection succeeded");
        }
        Ok(vec![])
    }

    fn handle_device_io_request(&mut self, payload: &mut Payload) -> RdpResult<Vec<Vec<u8>>> {
        let device_io_request = DeviceIoRequest::decode(payload)?;
        let major_function = device_io_request.major_function.clone();

        // Smartcard control only uses IRP_MJ_DEVICE_CONTROL; directory control uses IRP_MJ_DEVICE_CONTROL along with
        // all the other MajorFunctions supported by this Client. Therefore if we receive any major function when drive
        // redirection is not allowed, something has gone wrong. In such a case, we return an error as a security measure
        // to ensure directories are never shared when RBAC doesn't permit it.
        if major_function != MajorFunction::IRP_MJ_DEVICE_CONTROL && !self.allow_directory_sharing {
            return Err(Error::TryError(
                "received a drive redirection major function when drive redirection was not allowed"
                    .to_string(),
            ));
        }

        match major_function {
            MajorFunction::IRP_MJ_DEVICE_CONTROL => {
                self.process_irp_device_control(device_io_request, payload)
            }
            MajorFunction::IRP_MJ_CREATE => self.process_irp_create(device_io_request, payload),
            MajorFunction::IRP_MJ_QUERY_INFORMATION => {
                self.process_irp_query_information(device_io_request, payload)
            }
            MajorFunction::IRP_MJ_CLOSE => self.process_irp_close(device_io_request),
            MajorFunction::IRP_MJ_DIRECTORY_CONTROL => {
                self.process_irp_directory_control(device_io_request, payload)
            }
            MajorFunction::IRP_MJ_QUERY_VOLUME_INFORMATION => {
                self.process_irp_query_volume_information(device_io_request, payload)
            }
            MajorFunction::IRP_MJ_READ => self.process_irp_read(device_io_request, payload),
            MajorFunction::IRP_MJ_WRITE => self.process_irp_write(device_io_request, payload),
            MajorFunction::IRP_MJ_SET_INFORMATION => {
                self.process_irp_set_information(device_io_request, payload)
            }
            _ => Err(invalid_data_error(&format!(
                // TODO(isaiah): send back a not implemented response(?)
                "got unsupported major_function in DeviceIoRequest: {:?}",
                &major_function
            ))),
        }
    }

    fn process_irp_device_control(
        &mut self,
        device_io_request: DeviceIoRequest,
        payload: &mut Payload,
    ) -> RdpResult<Vec<Vec<u8>>> {
        let ioctl = DeviceControlRequest::decode(device_io_request, payload)?;
        let is_smart_card_op = ioctl.header.device_id == self.get_scard_device_id()?;
        debug!("received RDP: {:?}", ioctl);

        // IRP_MJ_DEVICE_CONTROL is the one major function used by both the smartcard controller (always enabled)
        // and shared directory controller (potentially disabled by RBAC). Here we check that directory sharing
        // is enabled here before proceeding with any shared directory controls as an additional security measure.
        if !is_smart_card_op && !self.allow_directory_sharing {
            return Err(Error::TryError("received a drive redirection major function when drive redirection was not allowed".to_string()));
        }
        let resp = if is_smart_card_op {
            // Smart card control
            let (code, res) = self.scard.ioctl(ioctl.io_control_code, payload)?;
            if code == SPECIAL_NO_RESPONSE {
                return Ok(vec![]);
            }
            DeviceControlResponse::new(&ioctl, code, res)
        } else {
            // Drive redirection, mimic FreeRDP's "no-op"
            // https://github.com/FreeRDP/FreeRDP/blob/511444a65e7aa2f537c5e531fa68157a50c1bd4d/channels/drive/client/drive_main.c#L677-L684
            DeviceControlResponse::new(&ioctl, NTSTATUS::STATUS_SUCCESS.to_u32().unwrap(), vec![])
        };
        debug!("sending RDP: {:?}", resp);
        let resp = self
            .add_headers_and_chunkify(PacketId::PAKID_CORE_DEVICE_IOCOMPLETION, resp.encode()?)?;
        Ok(resp)
    }

    fn process_irp_create(
        &mut self,
        device_io_request: DeviceIoRequest,
        payload: &mut Payload,
    ) -> RdpResult<Vec<Vec<u8>>> {
        // https://github.com/FreeRDP/FreeRDP/blob/511444a65e7aa2f537c5e531fa68157a50c1bd4d/channels/drive/client/drive_file.c#L207
        let rdp_req = ServerCreateDriveRequest::decode(device_io_request, payload)?;
        debug!("received RDP: {:?}", rdp_req);

        // Send a TDP Shared Directory Info Request
        // https://github.com/FreeRDP/FreeRDP/blob/511444a65e7aa2f537c5e531fa68157a50c1bd4d/channels/drive/client/drive_file.c#L210
        let tdp_req = SharedDirectoryInfoRequest::from(rdp_req.clone());
        (self.tdp_sd_info_request)(tdp_req)?;

        // Add a TDP Shared Directory Info Response handler to the handler cache.
        // When we receive a TDP Shared Directory Info Response with this completion_id,
        // this handler will be called.
        self.pending_sd_info_resp_handlers.insert(
            rdp_req.device_io_request.completion_id,
            Box::new(
                |cli: &mut Self, res: SharedDirectoryInfoResponse| -> RdpResult<Vec<Vec<u8>>> {
                    let rdp_req = rdp_req;

                    match res.err_code {
                        TdpErrCode::Failed | TdpErrCode::AlreadyExists => {
                            return Err(try_error(&format!(
                                "received unexpected TDP error code in SharedDirectoryInfoResponse: {:?}",
                                res.err_code,
                            )));
                        }
                        TdpErrCode::Nil => {
                            // The file exists
                            // https://github.com/FreeRDP/FreeRDP/blob/511444a65e7aa2f537c5e531fa68157a50c1bd4d/channels/drive/client/drive_file.c#L214
                            if res.fso.file_type == FileType::Directory {
                                if rdp_req.create_disposition
                                    == flags::CreateDisposition::FILE_CREATE
                                {
                                    // https://github.com/FreeRDP/FreeRDP/blob/511444a65e7aa2f537c5e531fa68157a50c1bd4d/channels/drive/client/drive_file.c#L221
                                    return cli.prep_device_create_response(
                                        &rdp_req,
                                        NTSTATUS::STATUS_OBJECT_NAME_COLLISION,
                                        0,
                                    );
                                }

                                if rdp_req
                                    .create_options
                                    .contains(flags::CreateOptions::FILE_NON_DIRECTORY_FILE)
                                {
                                    // https://github.com/FreeRDP/FreeRDP/blob/511444a65e7aa2f537c5e531fa68157a50c1bd4d/channels/drive/client/drive_file.c#L227
                                    return cli.prep_device_create_response(
                                        &rdp_req,
                                        NTSTATUS::STATUS_ACCESS_DENIED,
                                        0,
                                    );
                                }
                            } else if rdp_req
                                .create_options
                                .contains(flags::CreateOptions::FILE_DIRECTORY_FILE)
                            {
                                // https://github.com/FreeRDP/FreeRDP/blob/511444a65e7aa2f537c5e531fa68157a50c1bd4d/channels/drive/client/drive_file.c#L237
                                return cli.prep_device_create_response(
                                    &rdp_req,
                                    NTSTATUS::STATUS_NOT_A_DIRECTORY,
                                    0,
                                );
                            }
                        }
                        TdpErrCode::DoesNotExist => {
                            // https://github.com/FreeRDP/FreeRDP/blob/511444a65e7aa2f537c5e531fa68157a50c1bd4d/channels/drive/client/drive_file.c#L242
                            if rdp_req
                                .create_options
                                .contains(flags::CreateOptions::FILE_DIRECTORY_FILE)
                            {
                                if rdp_req.create_disposition.intersects(
                                    flags::CreateDisposition::FILE_OPEN_IF
                                        | flags::CreateDisposition::FILE_CREATE,
                                ) {
                                    // https://github.com/FreeRDP/FreeRDP/blob/511444a65e7aa2f537c5e531fa68157a50c1bd4d/channels/drive/client/drive_file.c#L252
                                    return cli.tdp_sd_create(
                                        rdp_req,
                                        FileType::Directory,
                                    );
                                } else {
                                    // https://github.com/FreeRDP/FreeRDP/blob/511444a65e7aa2f537c5e531fa68157a50c1bd4d/channels/drive/client/drive_file.c#L258
                                    return cli.prep_device_create_response(
                                        &rdp_req,
                                        NTSTATUS::STATUS_NO_SUCH_FILE,
                                        0,
                                    );
                                }
                            }
                        }
                    }

                    // The actual creation of files and error mapping in FreeRDP happens here, for reference:
                    // https://github.com/FreeRDP/FreeRDP/blob/511444a65e7aa2f537c5e531fa68157a50c1bd4d/winpr/libwinpr/file/file.c#L781
                    match rdp_req.create_disposition {
                        flags::CreateDisposition::FILE_SUPERSEDE => {
                            // If the file already exists, replace it with the given file. If it does not, create the given file.
                            if res.err_code == TdpErrCode::Nil {
                                return cli.tdp_sd_overwrite(rdp_req);
                            } else if res.err_code == TdpErrCode::DoesNotExist {
                                return cli.tdp_sd_create(rdp_req, FileType::File);
                            }
                        }
                        flags::CreateDisposition::FILE_OPEN => {
                            // If the file already exists, open it instead of creating a new file. If it does not, fail the request and do not create a new file.
                            if res.err_code == TdpErrCode::Nil {
                                let file_id = cli.generate_file_id();
                                cli.file_cache.insert(
                                    file_id,
                                    FileCacheObject::new(UnixPath::from(&rdp_req.path), res.fso),
                                );
                                return cli.prep_device_create_response(
                                    &rdp_req,
                                    NTSTATUS::STATUS_SUCCESS,
                                    file_id,
                                );
                            } else if res.err_code == TdpErrCode::DoesNotExist {
                                return cli.prep_device_create_response(
                                    &rdp_req,
                                    NTSTATUS::STATUS_NO_SUCH_FILE,
                                    0,
                                )
                            }
                        }
                        flags::CreateDisposition::FILE_CREATE => {
                            // If the file already exists, fail the request and do not create or open the given file. If it does not, create the given file.
                            if res.err_code == TdpErrCode::Nil {
                                return cli.prep_device_create_response(
                                    &rdp_req,
                                    NTSTATUS::STATUS_OBJECT_NAME_COLLISION,
                                    0,
                                );
                            } else if res.err_code == TdpErrCode::DoesNotExist {
                                return cli.tdp_sd_create(rdp_req, FileType::File);
                            }
                        }
                        flags::CreateDisposition::FILE_OPEN_IF => {
                            // If the file already exists, open it. If it does not, create the given file.
                            if res.err_code == TdpErrCode::Nil {
                                let file_id = cli.generate_file_id();
                                cli.file_cache.insert(
                                    file_id,
                                    FileCacheObject::new(UnixPath::from(&rdp_req.path), res.fso),
                                );
                                return cli.prep_device_create_response(
                                    &rdp_req,
                                    NTSTATUS::STATUS_SUCCESS,
                                    file_id,
                                );
                            } else if res.err_code == TdpErrCode::DoesNotExist {
                                return cli.tdp_sd_create(rdp_req, FileType::File);
                            }
                        }
                        flags::CreateDisposition::FILE_OVERWRITE => {
                            // If the file already exists, open it and overwrite it. If it does not, fail the request.
                            if res.err_code == TdpErrCode::Nil {
                                return cli.tdp_sd_overwrite(rdp_req);
                            } else if res.err_code == TdpErrCode::DoesNotExist {
                                return cli.prep_device_create_response(
                                    &rdp_req,
                                    NTSTATUS::STATUS_NO_SUCH_FILE,
                                    0,
                                )
                            }
                        }
                        flags::CreateDisposition::FILE_OVERWRITE_IF => {
                            // If the file already exists, open it and overwrite it. If it does not, create the given file.
                            if res.err_code == TdpErrCode::Nil {
                                return cli.tdp_sd_overwrite(rdp_req);
                            } else if res.err_code == TdpErrCode::DoesNotExist {
                                return cli.tdp_sd_create(rdp_req, FileType::File);
                            }
                        }
                        _ => {
                            return Err(invalid_data_error(&format!(
                                "received unknown CreateDisposition value for RDP {:?}",
                                rdp_req
                            )));
                        }
                    }

                    Err(try_error("Programmer error, this line should never be reached"))
                },
            ),
        );

        Ok(vec![])
    }

    fn process_irp_query_information(
        &mut self,
        device_io_request: DeviceIoRequest,
        payload: &mut Payload,
    ) -> RdpResult<Vec<Vec<u8>>> {
        // https://github.com/FreeRDP/FreeRDP/blob/511444a65e7aa2f537c5e531fa68157a50c1bd4d/channels/drive/client/drive_main.c#L373
        let rdp_req = ServerDriveQueryInformationRequest::decode(device_io_request, payload)?;
        debug!("received RDP: {:?}", rdp_req);
        let f = self.file_cache.get(rdp_req.device_io_request.file_id);
        let code = if f.is_some() {
            NTSTATUS::STATUS_SUCCESS
        } else {
            NTSTATUS::STATUS_UNSUCCESSFUL
        };
        self.prep_query_info_response(&rdp_req, f, code)
    }

    fn process_irp_close(&mut self, device_io_request: DeviceIoRequest) -> RdpResult<Vec<Vec<u8>>> {
        // https://github.com/FreeRDP/FreeRDP/blob/511444a65e7aa2f537c5e531fa68157a50c1bd4d/channels/drive/client/drive_main.c#L236
        let rdp_req = DeviceCloseRequest::decode(device_io_request);
        debug!("received RDP: {:?}", rdp_req);
        // Remove the file from our cache
        if let Some(file) = self.file_cache.remove(rdp_req.device_io_request.file_id) {
            if file.delete_pending {
                return self.tdp_sd_delete(rdp_req, file);
            }
            return self.prep_device_close_response(rdp_req, NTSTATUS::STATUS_SUCCESS);
        }

        self.prep_device_close_response(rdp_req, NTSTATUS::STATUS_UNSUCCESSFUL)
    }

    /// The IRP_MJ_DIRECTORY_CONTROL function we support is when it's sent with minor function IRP_MN_QUERY_DIRECTORY,
    /// which is used to retrieve the contents of a directory. RDP does this by repeatedly sending
    /// IRP_MN_QUERY_DIRECTORY, expecting to retrieve the next item in the directory in each reply.
    /// (Which directory is being queried is specified by the FileId in each request).
    ///
    /// An idiosyncrasy of the protocol is that on the first IRP_MN_QUERY_DIRECTORY in a sequence, RDP expects back an
    /// entry for the "." directory, on the second call it expects an entry for the ".." directory, and on subsequent
    /// calls it expects entries for the actual contents of the directory.
    ///
    /// Once all of the directory's contents has been sent back, we alert RDP to stop sending IRP_MN_QUERY_DIRECTORY
    /// by sending it back an NTSTATUS::STATUS_NO_MORE_FILES.
    fn process_irp_directory_control(
        &mut self,
        device_io_request: DeviceIoRequest,
        payload: &mut Payload,
    ) -> RdpResult<Vec<Vec<u8>>> {
        let minor_function = device_io_request.minor_function.clone();
        // https://github.com/FreeRDP/FreeRDP/blob/511444a65e7aa2f537c5e531fa68157a50c1bd4d/channels/drive/client/drive_main.c#L650
        match minor_function {
            MinorFunction::IRP_MN_QUERY_DIRECTORY => {
                let rdp_req = ServerDriveQueryDirectoryRequest::decode(device_io_request, payload)?;
                debug!("received RDP: {:?}", rdp_req);
                let file_id = rdp_req.device_io_request.file_id;
                // https://github.com/FreeRDP/FreeRDP/blob/511444a65e7aa2f537c5e531fa68157a50c1bd4d/channels/drive/client/drive_main.c#L610
                if let Some(dir) = self.file_cache.get(file_id) {
                    if dir.fso.file_type != FileType::Directory {
                        return Err(invalid_data_error("received an IRP_MN_QUERY_DIRECTORY request for a file rather than a directory"));
                    }

                    if rdp_req.initial_query == 0 {
                        // This isn't the initial query, ergo we already have this dir's contents filled in.
                        // Just send the next item.
                        return self.prep_next_drive_query_dir_response(&rdp_req);
                    }

                    // On the initial query, we need to get the list of files in this directory from
                    // the client by sending a TDP SharedDirectoryListRequest.
                    // https://github.com/FreeRDP/FreeRDP/blob/511444a65e7aa2f537c5e531fa68157a50c1bd4d/channels/drive/client/drive_file.c#L775
                    // TODO(isaiah): I'm observing that sometimes rdp_req.path will not be precisely equal to dir.path. For example, we will
                    // get a ServerDriveQueryDirectoryRequest where path == "\\*", whereas the corresponding entry in the file_cache will have
                    // path == "\\". I'm not quite sure what to do with this yet, so just leaving this as a note to self.
                    let path = dir.path.clone();

                    // Ask the client for the list of files in this directory.
                    (self.tdp_sd_list_request)(SharedDirectoryListRequest {
                        completion_id: rdp_req.device_io_request.completion_id,
                        directory_id: rdp_req.device_io_request.device_id,
                        path,
                    })?;

                    // When we get the response for that list of files...
                    self.pending_sd_list_resp_handlers.insert(
                        rdp_req.device_io_request.completion_id,
                        Box::new(
                            move |cli: &mut Self,
                                  res: SharedDirectoryListResponse|
                                  -> RdpResult<Vec<Vec<u8>>> {
                                if res.err_code != TdpErrCode::Nil {
                                    // TODO(isaiah): For now any error will kill the session.
                                    // In the future, we might want to make this send back
                                    // an NTSTATUS::STATUS_UNSUCCESSFUL instead.
                                    return Err(try_error(&format!(
                                        "SharedDirectoryListRequest failed with err_code = {:?}",
                                        res.err_code
                                    )));
                                }

                                // If SharedDirectoryListRequest succeeded, move the
                                // list of FileSystemObjects that correspond to this directory's
                                // contents to its entry in the file cache.
                                if let Some(dir) = cli.file_cache.get_mut(file_id) {
                                    dir.contents = res.fso_list;
                                    // And send back the "." directory over RDP
                                    return cli.prep_next_drive_query_dir_response(&rdp_req);
                                }

                                cli.prep_file_cache_fail_drive_query_dir_response(&rdp_req)
                            },
                        ),
                    );

                    // Return nothing yet, an RDP message will be returned when the pending_sd_list_resp_handlers
                    // closure gets called.
                    return Ok(vec![]);
                }

                // File not found in cache, return a failure
                self.prep_file_cache_fail_drive_query_dir_response(&rdp_req)
            }
            MinorFunction::IRP_MN_NOTIFY_CHANGE_DIRECTORY => {
                debug!("received RDP: {:?}", device_io_request);
                debug!(
                    "ignoring IRP_MN_NOTIFY_CHANGE_DIRECTORY: {:?}",
                    device_io_request
                );
                // https://github.com/FreeRDP/FreeRDP/blob/511444a65e7aa2f537c5e531fa68157a50c1bd4d/channels/drive/client/drive_main.c#L661
                Ok(vec![])
            }
            _ => {
                debug!("received RDP: {:?}", device_io_request);
                // https://github.com/FreeRDP/FreeRDP/blob/511444a65e7aa2f537c5e531fa68157a50c1bd4d/channels/drive/client/drive_main.c#L663
                self.prep_drive_query_dir_response(
                    &device_io_request,
                    NTSTATUS::STATUS_NOT_SUPPORTED,
                    None,
                )
            }
        }
    }

    /// https://github.com/FreeRDP/FreeRDP/blob/511444a65e7aa2f537c5e531fa68157a50c1bd4d/channels/drive/client/drive_main.c#L442
    fn process_irp_query_volume_information(
        &mut self,
        device_io_request: DeviceIoRequest,
        payload: &mut Payload,
    ) -> RdpResult<Vec<Vec<u8>>> {
        let rdp_req = ServerDriveQueryVolumeInformationRequest::decode(device_io_request, payload)?;
        debug!("received RDP: {:?}", rdp_req);
        if let Some(dir) = self.file_cache.get(rdp_req.device_io_request.file_id) {
            let buffer = match rdp_req.fs_info_class_lvl {
                FileSystemInformationClassLevel::FileFsVolumeInformation => {
                    Some(FileSystemInformationClass::FileFsVolumeInformation(
                        FileFsVolumeInformation::new(dir.fso.last_modified as i64),
                    ))
                }
                FileSystemInformationClassLevel::FileFsAttributeInformation => {
                    Some(FileSystemInformationClass::FileFsAttributeInformation(
                        FileFsAttributeInformation::new(),
                    ))
                }
                FileSystemInformationClassLevel::FileFsFullSizeInformation => {
                    Some(FileSystemInformationClass::FileFsFullSizeInformation(
                        FileFsFullSizeInformation::new(),
                    ))
                }
                FileSystemInformationClassLevel::FileFsDeviceInformation => {
                    Some(FileSystemInformationClass::FileFsDeviceInformation(
                        FileFsDeviceInformation::new(),
                    ))
                }
                FileSystemInformationClassLevel::FileFsSizeInformation => Some(
                    FileSystemInformationClass::FileFsSizeInformation(FileFsSizeInformation::new()),
                ),
                _ => None,
            };

            let io_status = if buffer.is_some() {
                NTSTATUS::STATUS_SUCCESS
            } else {
                NTSTATUS::STATUS_UNSUCCESSFUL
            };

            return self.prep_query_vol_info_response(
                &rdp_req.device_io_request,
                io_status,
                buffer,
            );
        }

        // File not found in cache
        Err(invalid_data_error(&format!(
            "failed to retrieve an item from the file cache with FileId = {}",
            rdp_req.device_io_request.file_id
        )))
    }

    fn process_irp_read(
        &mut self,
        device_io_request: DeviceIoRequest,
        payload: &mut Payload,
    ) -> RdpResult<Vec<Vec<u8>>> {
        // https://github.com/FreeRDP/FreeRDP/blob/511444a65e7aa2f537c5e531fa68157a50c1bd4d/channels/drive/client/drive_main.c#L268
        let rdp_req = DeviceReadRequest::decode(device_io_request, payload)?;
        debug!("received RDP: {:?}", rdp_req);
        self.tdp_sd_read(rdp_req)
    }

    fn process_irp_write(
        &mut self,
        device_io_request: DeviceIoRequest,
        payload: &mut Payload,
    ) -> RdpResult<Vec<Vec<u8>>> {
        let rdp_req = DeviceWriteRequest::decode(device_io_request, payload)?;
        debug!("received RDP: {:?}", rdp_req);
        self.tdp_sd_write(rdp_req)
    }

    #[allow(clippy::wildcard_in_or_patterns)]
    fn process_irp_set_information(
        &mut self,
        device_io_request: DeviceIoRequest,
        payload: &mut Payload,
    ) -> RdpResult<Vec<Vec<u8>>> {
        let rdp_req = ServerDriveSetInformationRequest::decode(device_io_request, payload)?;
        debug!("received RDP: {:?}", rdp_req);

        match rdp_req.file_information_class_level {
            FileInformationClassLevel::FileRenameInformation => match rdp_req.set_buffer {
                FileInformationClass::FileRenameInformation(ref rename_info) => {
                    self.rename(rdp_req.clone(), rename_info)
                }
                _ => Err(invalid_data_error(
                    "FileInformationClass does not match FileInformationClassLevel",
                )),
            },
            FileInformationClassLevel::FileBasicInformation
            | FileInformationClassLevel::FileEndOfFileInformation
            | FileInformationClassLevel::FileAllocationInformation => {
                // Each of these ask us to change something we don't have control over at the browser
                // level, so we just do nothing and send back a success.
                // https://github.com/FreeRDP/FreeRDP/blob/dfa231c0a55b005af775b833f92f6bcd30363d77/channels/drive/client/drive_file.c#L579
                self.prep_set_info_response(&rdp_req, NTSTATUS::STATUS_SUCCESS)
            }

            // TODO(isaiah) or TODO(lkozlowski): implement FileDispositionInformation as is the case in FreeRDP.
            // Remove the #[allow(clippy::wildcard_in_or_patterns)] macro above this function once completed.
            FileInformationClassLevel::FileDispositionInformation | _ => {
                Err(not_implemented_error(&format!(
                    "support for ServerDriveSetInformationRequest with fs_info_class_lvl = {:?} is not implemented",
                    rdp_req.file_information_class_level
                )))
            }
        }
    }

    pub fn write_client_device_list_announce<S: Read + Write>(
        &mut self,
        req: ClientDeviceListAnnounce,
        mcs: &mut mcs::Client<S>,
    ) -> RdpResult<()> {
        self.push_active_device_id(req.device_list[0].device_id)?;
        debug!("sending new drive for redirection over RDP: {:?}", req);

        let responses =
            self.add_headers_and_chunkify(PacketId::PAKID_CORE_DEVICELIST_ANNOUNCE, req.encode()?)?;
        let chan = &CHANNEL_NAME.to_string();
        for resp in responses {
            mcs.write(chan, resp)?;
        }

        Ok(())
    }

    pub fn handle_tdp_sd_info_response<S: Read + Write>(
        &mut self,
        res: SharedDirectoryInfoResponse,
        mcs: &mut mcs::Client<S>,
    ) -> RdpResult<()> {
        debug!("received TDP SharedDirectoryInfoResponse: {:?}", res);
        if let Some(tdp_resp_handler) = self
            .pending_sd_info_resp_handlers
            .remove(&res.completion_id)
        {
            let rdp_responses = tdp_resp_handler(self, res)?;
            let chan = &CHANNEL_NAME.to_string();
            for resp in rdp_responses {
                mcs.write(chan, resp)?;
            }
            return Ok(());
        }

        Err(try_error(&format!(
            "received invalid completion id: {}",
            res.completion_id
        )))
    }

    pub fn handle_tdp_sd_create_response<S: Read + Write>(
        &mut self,
        res: SharedDirectoryCreateResponse,
        mcs: &mut mcs::Client<S>,
    ) -> RdpResult<()> {
        debug!("received TDP SharedDirectoryCreateResponse: {:?}", res);
        if let Some(tdp_resp_handler) = self
            .pending_sd_create_resp_handlers
            .remove(&res.completion_id)
        {
            let rdp_responses = tdp_resp_handler(self, res)?;
            let chan = &CHANNEL_NAME.to_string();
            for resp in rdp_responses {
                mcs.write(chan, resp)?;
            }
            return Ok(());
        }

        Err(try_error(&format!(
            "received invalid completion id: {}",
            res.completion_id
        )))
    }

    pub fn handle_tdp_sd_delete_response<S: Read + Write>(
        &mut self,
        res: SharedDirectoryDeleteResponse,
        mcs: &mut mcs::Client<S>,
    ) -> RdpResult<()> {
        debug!("received TDP SharedDirectoryDeleteResponse: {:?}", res);
        if let Some(tdp_resp_handler) = self
            .pending_sd_delete_resp_handlers
            .remove(&res.completion_id)
        {
            let rdp_responses = tdp_resp_handler(self, res)?;
            let chan = &CHANNEL_NAME.to_string();
            for resp in rdp_responses {
                mcs.write(chan, resp)?;
            }
            return Ok(());
        }

        Err(try_error(&format!(
            "received invalid completion id: {}",
            res.completion_id
        )))
    }

    pub fn handle_tdp_sd_list_response<S: Read + Write>(
        &mut self,
        res: SharedDirectoryListResponse,
        mcs: &mut mcs::Client<S>,
    ) -> RdpResult<()> {
        debug!("received TDP SharedDirectoryListResponse: {:?}", res);
        if let Some(tdp_resp_handler) = self
            .pending_sd_list_resp_handlers
            .remove(&res.completion_id)
        {
            let rdp_responses = tdp_resp_handler(self, res)?;
            let chan = &CHANNEL_NAME.to_string();
            for resp in rdp_responses {
                mcs.write(chan, resp)?;
            }
            return Ok(());
        }

        Err(try_error(&format!(
            "received invalid completion id: {}",
            res.completion_id
        )))
    }

    pub fn handle_tdp_sd_read_response<S: Read + Write>(
        &mut self,
        res: SharedDirectoryReadResponse,
        mcs: &mut mcs::Client<S>,
    ) -> RdpResult<()> {
        debug!("received TDP: {:?}", res);
        if let Some(tdp_resp_handler) = self
            .pending_sd_read_resp_handlers
            .remove(&res.completion_id)
        {
            let rdp_responses = tdp_resp_handler(self, res)?;
            let chan = &CHANNEL_NAME.to_string();
            for resp in rdp_responses {
                mcs.write(chan, resp)?;
            }
            return Ok(());
        }

        Err(try_error(&format!(
            "received invalid completion id: {}",
            res.completion_id
        )))
    }

    pub fn handle_tdp_sd_write_response<S: Read + Write>(
        &mut self,
        res: SharedDirectoryWriteResponse,
        mcs: &mut mcs::Client<S>,
    ) -> RdpResult<()> {
        debug!("received TDP: {:?}", res);
        if let Some(tdp_resp_handler) = self
            .pending_sd_write_resp_handlers
            .remove(&res.completion_id)
        {
            let rdp_responses = tdp_resp_handler(self, res)?;
            let chan = &CHANNEL_NAME.to_string();
            for resp in rdp_responses {
                mcs.write(chan, resp)?;
            }
            return Ok(());
        }

        Err(try_error(&format!(
            "received invalid completion id: {}",
            res.completion_id
        )))
    }

    pub fn handle_tdp_sd_move_response<S: Read + Write>(
        &mut self,
        res: SharedDirectoryMoveResponse,
        mcs: &mut mcs::Client<S>,
    ) -> RdpResult<()> {
        debug!("received TDP SharedDirectoryMoveResponse: {:?}", res);
        if let Some(tdp_resp_handler) = self
            .pending_sd_move_resp_handlers
            .remove(&res.completion_id)
        {
            let rdp_responses = tdp_resp_handler(self, res)?;
            let chan = &CHANNEL_NAME.to_string();
            for resp in rdp_responses {
                mcs.write(chan, resp)?;
            }
            return Ok(());
        }

        Err(try_error(&format!(
            "received invalid completion id: {}",
            res.completion_id
        )))
    }

    fn prep_device_create_response(
        &mut self,
        req: &DeviceCreateRequest,
        io_status: NTSTATUS,
        new_file_id: u32,
    ) -> RdpResult<Vec<Vec<u8>>> {
        let resp = DeviceCreateResponse::new(req, io_status, new_file_id);
        debug!("sending RDP: {:?}", resp);
        let resp = self
            .add_headers_and_chunkify(PacketId::PAKID_CORE_DEVICE_IOCOMPLETION, resp.encode()?)?;
        Ok(resp)
    }

    fn prep_query_info_response(
        &self,
        req: &ServerDriveQueryInformationRequest,
        file: Option<&FileCacheObject>,
        io_status: NTSTATUS,
    ) -> RdpResult<Vec<Vec<u8>>> {
        let resp = ClientDriveQueryInformationResponse::new(req, file, io_status)?;
        debug!("sending RDP: {:?}", resp);
        let resp = self
            .add_headers_and_chunkify(PacketId::PAKID_CORE_DEVICE_IOCOMPLETION, resp.encode()?)?;
        Ok(resp)
    }

    fn prep_device_close_response(
        &self,
        req: DeviceCloseRequest,
        io_status: NTSTATUS,
    ) -> RdpResult<Vec<Vec<u8>>> {
        let resp = DeviceCloseResponse::new(req, io_status);
        debug!("sending RDP: {:?}", resp);
        let resp = self
            .add_headers_and_chunkify(PacketId::PAKID_CORE_DEVICE_IOCOMPLETION, resp.encode()?)?;
        Ok(resp)
    }

    fn prep_drive_query_dir_response(
        &self,
        device_io_request: &DeviceIoRequest,
        io_status: NTSTATUS,
        buffer: Option<FileInformationClass>,
    ) -> RdpResult<Vec<Vec<u8>>> {
        let resp = ClientDriveQueryDirectoryResponse::new(device_io_request, io_status, buffer)?;
        debug!("sending RDP: {:?}", resp);
        let resp = self
            .add_headers_and_chunkify(PacketId::PAKID_CORE_DEVICE_IOCOMPLETION, resp.encode()?)?;
        Ok(resp)
    }

    /// prep_next_drive_query_dir_response is a helper function that takes advantage of the
    /// Iterator implementation for FileCacheObject in order to respond appropriately to
    /// Server Drive Query Directory Requests as they come in.
    ///
    /// req gives us a FileId, which we use to get the FileCacheObject for the directory that
    /// this request is targeted at. We use that FileCacheObject as an iterator, grabbing the
    /// next() FileSystemObject (starting with ".", then "..", then iterating through the contents
    /// of the target directory), which we then convert to an RDP FileInformationClass for sending back
    /// to the RDP server.
    fn prep_next_drive_query_dir_response(
        &mut self,
        req: &ServerDriveQueryDirectoryRequest,
    ) -> RdpResult<Vec<Vec<u8>>> {
        if let Some(dir) = self.file_cache.get_mut(req.device_io_request.file_id) {
            // Get the next FileSystemObject from the FileCacheObject for translation
            // into an RDP data structure. Because of how next() is implemented for FileCacheObject,
            // the first time this is called we will get an object for the "." directory, the second
            // time will give us "..", and then we will iterate through any files/directories stored
            // within dir.
            if let Some(fso) = dir.next() {
                match req.file_info_class_lvl {
                    // TODO(isaiah): we should support all the file_info_class_lvl's that FreeRDP does:
                    // https://github.com/FreeRDP/FreeRDP/blob/511444a65e7aa2f537c5e531fa68157a50c1bd4d/channels/drive/client/drive_file.c#L794
                    FileInformationClassLevel::FileBothDirectoryInformation => {
                        let buffer = Some(FileInformationClass::FileBothDirectoryInformation(
                            FileBothDirectoryInformation::from(fso)?,
                        ));
                        return self.prep_drive_query_dir_response(
                            &req.device_io_request,
                            NTSTATUS::STATUS_SUCCESS,
                            buffer,
                        );
                    }
                    FileInformationClassLevel::FileFullDirectoryInformation => {
                        let buffer = Some(FileInformationClass::FileFullDirectoryInformation(
                            FileFullDirectoryInformation::from(fso)?,
                        ));
                        return self.prep_drive_query_dir_response(
                            &req.device_io_request,
                            NTSTATUS::STATUS_SUCCESS,
                            buffer,
                        );
                    }
                    FileInformationClassLevel::FileDirectoryInformation
                    | FileInformationClassLevel::FileNamesInformation => {
                        return Err(not_implemented_error(&format!(
                            "support for ServerDriveQueryDirectoryRequest with file_info_class_lvl = {:?} is not implemented",
                            req.file_info_class_lvl
                        )));
                    }
                    _ => {
                        return Err(invalid_data_error("received invalid FileInformationClassLevel in ServerDriveQueryDirectoryRequest"));
                    }
                }
            }

            // If we reach here it means our iterator is exhausted,
            // so we send back a NTSTATUS::STATUS_NO_MORE_FILES to
            // alert RDP that we've listed all the contents of this directory.
            // https://github.com/FreeRDP/FreeRDP/blob/511444a65e7aa2f537c5e531fa68157a50c1bd4d/winpr/libwinpr/file/generic.c#L1193
            // https://github.com/FreeRDP/FreeRDP/blob/511444a65e7aa2f537c5e531fa68157a50c1bd4d/channels/drive/client/drive_main.c#L114
            return self.prep_drive_query_dir_response(
                &req.device_io_request,
                NTSTATUS::STATUS_NO_MORE_FILES,
                None,
            );
        }

        // File not found in cache
        self.prep_file_cache_fail_drive_query_dir_response(req)
    }

    fn prep_file_cache_fail_drive_query_dir_response(
        &self,
        req: &ServerDriveQueryDirectoryRequest,
    ) -> RdpResult<Vec<Vec<u8>>> {
        debug!(
            "failed to retrieve an item from the file cache with FileId = {}",
            req.device_io_request.file_id
        );
        // https://github.com/FreeRDP/FreeRDP/blob/511444a65e7aa2f537c5e531fa68157a50c1bd4d/channels/drive/client/drive_main.c#L633
        self.prep_drive_query_dir_response(
            &req.device_io_request,
            NTSTATUS::STATUS_UNSUCCESSFUL,
            None,
        )
    }

    fn prep_query_vol_info_response(
        &self,
        device_io_request: &DeviceIoRequest,
        io_status: NTSTATUS,
        buffer: Option<FileSystemInformationClass>,
    ) -> RdpResult<Vec<Vec<u8>>> {
        let resp =
            ClientDriveQueryVolumeInformationResponse::new(device_io_request, io_status, buffer)?;
        debug!("sending RDP: {:?}", resp);
        let resp = self
            .add_headers_and_chunkify(PacketId::PAKID_CORE_DEVICE_IOCOMPLETION, resp.encode()?)?;
        Ok(resp)
    }

    fn prep_read_response(
        &self,
        req: DeviceReadRequest,
        io_status: NTSTATUS,
        data: Vec<u8>,
    ) -> RdpResult<Vec<Vec<u8>>> {
        let resp = DeviceReadResponse::new(&req, io_status, data);
        debug!("sending RDP: {:?}", resp);
        let resp = self
            .add_headers_and_chunkify(PacketId::PAKID_CORE_DEVICE_IOCOMPLETION, resp.encode()?)?;
        Ok(resp)
    }

    fn prep_write_response(
        &self,
        req: DeviceIoRequest,
        io_status: NTSTATUS,
        length: u32,
    ) -> RdpResult<Vec<Vec<u8>>> {
        let resp = DeviceWriteResponse::new(&req, io_status, length);
        debug!("sending RDP: {:?}", resp);
        let resp = self
            .add_headers_and_chunkify(PacketId::PAKID_CORE_DEVICE_IOCOMPLETION, resp.encode()?)?;
        Ok(resp)
    }

    fn prep_set_info_response(
        &mut self,
        req: &ServerDriveSetInformationRequest,
        io_status: NTSTATUS,
    ) -> RdpResult<Vec<Vec<u8>>> {
        let resp = ClientDriveSetInformationResponse::new(req, io_status);
        debug!("sending RDP: {:?}", resp);
        let resp = self
            .add_headers_and_chunkify(PacketId::PAKID_CORE_DEVICE_IOCOMPLETION, resp.encode()?)?;
        Ok(resp)
    }

    /// Helper function for sending a TDP SharedDirectoryCreateRequest based on an
    /// RDP DeviceCreateRequest and handling the TDP SharedDirectoryCreateResponse.
    fn tdp_sd_create(
        &mut self,
        rdp_req: DeviceCreateRequest,
        file_type: FileType,
    ) -> RdpResult<Vec<Vec<u8>>> {
        let tdp_req = SharedDirectoryCreateRequest {
            completion_id: rdp_req.device_io_request.completion_id,
            directory_id: rdp_req.device_io_request.device_id,
            file_type,
            path: UnixPath::from(&rdp_req.path),
        };
        (self.tdp_sd_create_request)(tdp_req)?;

        self.pending_sd_create_resp_handlers.insert(
            rdp_req.device_io_request.completion_id,
            Box::new(
                move |cli: &mut Self,
                      res: SharedDirectoryCreateResponse|
                      -> RdpResult<Vec<Vec<u8>>> {
                    if res.err_code != TdpErrCode::Nil {
                        return cli.prep_device_create_response(
                            &rdp_req,
                            NTSTATUS::STATUS_UNSUCCESSFUL,
                            0,
                        );
                    }

                    let file_id = cli.generate_file_id();
<<<<<<< HEAD
                    cli.file_cache
                        .insert(file_id, FileCacheObject::new(res.fso.path.clone(), res.fso));
=======
                    cli.file_cache.insert(
                        file_id,
                        FileCacheObject::new(UnixPath::from(&rdp_req.path), fso),
                    );
>>>>>>> ba95379f
                    cli.prep_device_create_response(&rdp_req, NTSTATUS::STATUS_SUCCESS, file_id)
                },
            ),
        );
        Ok(vec![])
    }

    /// Helper function for combining a TDP SharedDirectoryDeleteRequest
    /// with a TDP SharedDirectoryCreateRequest to overwrite a file, based
    /// on an RDP DeviceCreateRequest.
    fn tdp_sd_overwrite(&mut self, rdp_req: DeviceCreateRequest) -> RdpResult<Vec<Vec<u8>>> {
        let tdp_req = SharedDirectoryDeleteRequest {
            completion_id: rdp_req.device_io_request.completion_id,
            directory_id: rdp_req.device_io_request.device_id,
            path: UnixPath::from(&rdp_req.path),
        };
        (self.tdp_sd_delete_request)(tdp_req)?;
        self.pending_sd_delete_resp_handlers.insert(
            rdp_req.device_io_request.completion_id,
            Box::new(
                |cli: &mut Self, res: SharedDirectoryDeleteResponse| -> RdpResult<Vec<Vec<u8>>> {
                    match res.err_code {
                        TdpErrCode::Nil => cli.tdp_sd_create(rdp_req, FileType::File),
                        _ => cli.prep_device_create_response(
                            &rdp_req,
                            NTSTATUS::STATUS_UNSUCCESSFUL,
                            0,
                        ),
                    }
                },
            ),
        );
        Ok(vec![])
    }

    fn tdp_sd_delete(
        &mut self,
        rdp_req: DeviceCloseRequest,
        file: FileCacheObject,
    ) -> RdpResult<Vec<Vec<u8>>> {
        let tdp_req = SharedDirectoryDeleteRequest {
            completion_id: rdp_req.device_io_request.completion_id,
            directory_id: rdp_req.device_io_request.device_id,
            path: file.path,
        };
        (self.tdp_sd_delete_request)(tdp_req)?;
        self.pending_sd_delete_resp_handlers.insert(
            rdp_req.device_io_request.completion_id,
            Box::new(
                |cli: &mut Self, res: SharedDirectoryDeleteResponse| -> RdpResult<Vec<Vec<u8>>> {
                    let code = if res.err_code == TdpErrCode::Nil {
                        NTSTATUS::STATUS_SUCCESS
                    } else {
                        NTSTATUS::STATUS_UNSUCCESSFUL
                    };
                    cli.prep_device_close_response(rdp_req, code)
                },
            ),
        );
        Ok(vec![])
    }

    fn tdp_sd_read(&mut self, rdp_req: DeviceReadRequest) -> RdpResult<Vec<Vec<u8>>> {
        if let Some(file) = self.file_cache.get(rdp_req.device_io_request.file_id) {
            let tdp_req = SharedDirectoryReadRequest {
                completion_id: rdp_req.device_io_request.completion_id,
                directory_id: rdp_req.device_io_request.device_id,
                path: file.path.clone(),
                length: rdp_req.length,
                offset: rdp_req.offset,
            };
            (self.tdp_sd_read_request)(tdp_req)?;

            self.pending_sd_read_resp_handlers.insert(
                rdp_req.device_io_request.completion_id,
                Box::new(
                    move |cli: &mut Self,
                          res: SharedDirectoryReadResponse|
                          -> RdpResult<Vec<Vec<u8>>> {
                        match res.err_code {
                            TdpErrCode::Nil => cli.prep_read_response(
                                rdp_req,
                                NTSTATUS::STATUS_SUCCESS,
                                res.read_data,
                            ),
                            _ => cli.prep_read_response(
                                rdp_req,
                                NTSTATUS::STATUS_UNSUCCESSFUL,
                                vec![],
                            ),
                        }
                    },
                ),
            );

            return Ok(vec![]);
        }

        // File not found in cache
        self.prep_read_response(rdp_req, NTSTATUS::STATUS_UNSUCCESSFUL, vec![])
    }

    fn tdp_sd_write(&mut self, rdp_req: DeviceWriteRequest) -> RdpResult<Vec<Vec<u8>>> {
        if let Some(file) = self.file_cache.get(rdp_req.device_io_request.file_id) {
            let tdp_req = SharedDirectoryWriteRequest {
                completion_id: rdp_req.device_io_request.completion_id,
                directory_id: rdp_req.device_io_request.device_id,
                path: file.path.clone(),
                offset: rdp_req.offset,
                write_data: rdp_req.write_data,
            };
            (self.tdp_sd_write_request)(tdp_req)?;

            let device_io_request = rdp_req.device_io_request;
            self.pending_sd_write_resp_handlers.insert(
                device_io_request.completion_id,
                Box::new(
                    move |cli: &mut Self,
                          res: SharedDirectoryWriteResponse|
                          -> RdpResult<Vec<Vec<u8>>> {
                        match res.err_code {
                            TdpErrCode::Nil => cli.prep_write_response(
                                device_io_request,
                                NTSTATUS::STATUS_SUCCESS,
                                res.bytes_written,
                            ),
                            _ => cli.prep_write_response(
                                device_io_request,
                                NTSTATUS::STATUS_UNSUCCESSFUL,
                                0,
                            ),
                        }
                    },
                ),
            );

            return Ok(vec![]);
        }

        // File not found in cache
        self.prep_write_response(rdp_req.device_io_request, NTSTATUS::STATUS_UNSUCCESSFUL, 0)
    }

    fn rename(
        &mut self,
        rdp_req: ServerDriveSetInformationRequest,
        rename_info: &FileRenameInformation,
    ) -> RdpResult<Vec<Vec<u8>>> {
        // https://github.com/FreeRDP/FreeRDP/blob/dfa231c0a55b005af775b833f92f6bcd30363d77/channels/drive/client/drive_file.c#L709
        match rename_info.replace_if_exists {
            Boolean::True => self.rename_replace_if_exists(rdp_req, rename_info),
            Boolean::False => self.rename_dont_replace_if_exists(rdp_req, rename_info),
        }
    }

    fn rename_replace_if_exists(
        &mut self,
        rdp_req: ServerDriveSetInformationRequest,
        rename_info: &FileRenameInformation,
    ) -> RdpResult<Vec<Vec<u8>>> {
        // If replace_if_exists is true, we can just send a TDP SharedDirectoryMoveRequest,
        // which works like the unix `mv` utility (meaning it will automatically replace if exists).
        self.tdp_sd_move(rdp_req, rename_info)
    }

    fn rename_dont_replace_if_exists(
        &mut self,
        rdp_req: ServerDriveSetInformationRequest,
        rename_info: &FileRenameInformation,
    ) -> RdpResult<Vec<Vec<u8>>> {
        let new_path = UnixPath::from(&rename_info.file_name);
        // If replace_if_exists is false, first check if the new_path exists.
        (self.tdp_sd_info_request)(SharedDirectoryInfoRequest {
            completion_id: rdp_req.device_io_request.completion_id,
            directory_id: rdp_req.device_io_request.device_id,
            path: new_path,
        })?;

        let rename_info = (*rename_info).clone();
        self.pending_sd_info_resp_handlers.insert(
            rdp_req.device_io_request.completion_id,
            Box::new(
                move |cli: &mut Self,
                      res: SharedDirectoryInfoResponse|
                      -> RdpResult<Vec<Vec<u8>>> {
                    if res.err_code == TdpErrCode::DoesNotExist {
                        // If the file doesn't already exist, send a move request.
                        return cli.tdp_sd_move(rdp_req, &rename_info);
                    }
                    // If it does, send back a name collision error, as is done in FreeRDP.
                    cli.prep_set_info_response(&rdp_req, NTSTATUS::STATUS_OBJECT_NAME_COLLISION)
                },
            ),
        );

        Ok(vec![])
    }

    fn tdp_sd_move(
        &mut self,
        rdp_req: ServerDriveSetInformationRequest,
        rename_info: &FileRenameInformation,
    ) -> RdpResult<Vec<Vec<u8>>> {
        if let Some(file) = self.file_cache.get(rdp_req.device_io_request.file_id) {
            (self.tdp_sd_move_request)(SharedDirectoryMoveRequest {
                completion_id: rdp_req.device_io_request.completion_id,
                directory_id: rdp_req.device_io_request.device_id,
                original_path: file.path.clone(),
                new_path: UnixPath::from(&rename_info.file_name),
            })?;

            self.pending_sd_move_resp_handlers.insert(
                rdp_req.device_io_request.completion_id,
                Box::new(
                    move |cli: &mut Self,
                          res: SharedDirectoryMoveResponse|
                          -> RdpResult<Vec<Vec<u8>>> {
                        if res.err_code != TdpErrCode::Nil {
                            return cli
                                .prep_set_info_response(&rdp_req, NTSTATUS::STATUS_UNSUCCESSFUL);
                        }

                        cli.prep_set_info_response(&rdp_req, NTSTATUS::STATUS_SUCCESS)
                    },
                ),
            );

            return Ok(vec![]);
        }

        // File not found in cache
        self.prep_set_info_response(&rdp_req, NTSTATUS::STATUS_UNSUCCESSFUL)
    }

    /// add_headers_and_chunkify takes an encoded PDU ready to be sent over a virtual channel (payload),
    /// adds on the Shared Header based the passed packet_id, adds the appropriate (virtual) Channel PDU Header,
    /// and splits the entire payload into chunks if the payload exceeds the maximum size.
    fn add_headers_and_chunkify(
        &self,
        packet_id: PacketId,
        payload: Vec<u8>,
    ) -> RdpResult<Vec<Vec<u8>>> {
        let mut inner = SharedHeader::new(Component::RDPDR_CTYP_CORE, packet_id).encode()?;
        inner.extend_from_slice(&payload);
        self.vchan.add_header_and_chunkify(None, inner)
    }

    fn push_active_device_id(&mut self, device_id: u32) -> RdpResult<()> {
        if self.active_device_ids.contains(&device_id) {
            return Err(RdpError::TryError(format!(
                "attempted to add a duplicate device_id {} to active_device_ids {:?}",
                device_id, self.active_device_ids
            )));
        }
        self.active_device_ids.push(device_id);
        Ok(())
    }

    fn get_scard_device_id(&self) -> RdpResult<u32> {
        // We always push it into the list first
        if !self.active_device_ids.is_empty() {
            return Ok(self.active_device_ids[0]);
        }
        Err(RdpError::TryError("no active device ids".to_string()))
    }

    fn generate_file_id(&mut self) -> u32 {
        self.next_file_id = self.next_file_id.wrapping_add(1);
        self.next_file_id
    }
}

/// FileCacheObject is an in-memory representation of
/// of a file or directory holding the metadata necessary
/// for RDP drive redirection. They are stored in map indexed
/// by their RDP FileId.
///
/// The lifecycle for a FileCacheObject is a function of the
/// MajorFunction of RDP DeviceIoRequests:
///
/// | Sequence | MajorFunction | results in                                               |
/// | -------- | ------------- | ---------------------------------------------------------|
/// | 1        | IRP_MJ_CREATE | A new FileCacheObject is created and assigned a FileId   |
/// | -------- | ------------- | ---------------------------------------------------------|
/// | 2        | <other>       | The FCO is retrieved from the cache by the FileId in the |
/// |          |               | DeviceIoRequest and metadata is used to craft a response |
/// | -------- | ------------- | ---------------------------------------------------------|
/// | 3        | IRP_MJ_CLOSE  | The FCO is deleted from the cache                        |
/// | -------- | ------------- | ---------------------------------------------------------|
#[derive(Debug, Clone)]
struct FileCacheObject {
    path: UnixPath,
    delete_pending: bool,
    /// The FileSystemObject pertaining to the file or directory at path.
    fso: FileSystemObject,
    /// A vector of the contents of the directory at path.
    contents: Vec<FileSystemObject>,

    /// Book-keeping variable, see Iterator implementation
    contents_i: usize,
    /// Book-keeping variable, see Iterator implementation
    dot_sent: bool,
    /// Book-keeping variable, see Iterator implementation
    dotdot_sent: bool,
}

impl FileCacheObject {
    fn new(path: UnixPath, fso: FileSystemObject) -> Self {
        Self {
            path,
            delete_pending: false,
            fso,
            contents: Vec::new(),

            contents_i: 0,
            dot_sent: false,
            dotdot_sent: false,
        }
    }
}

/// FileCacheObject is used as an iterator for the implementation of
/// IRP_MJ_DIRECTORY_CONTROL, which requires that we iterate through
/// all the files of a directory one by one. In this case, the directory
/// is the FileCacheObject itself, with it's own fso field representing
/// the directory, and its contents being represented by FileSystemObject's
/// in its contents field.
///
/// We account for an idiosyncrasy of the RDP protocol here: when fielding an
/// IRP_MJ_DIRECTORY_CONTROL, RDP first expects to receive an entry for the "."
/// directory, and next an entry for the ".." directory. Only after those two
/// directories have been sent do we begin sending the actual contents of this
/// directory (the contents field). (This is why we maintain dot_sent and dotdot_sent
/// fields on each FileCacheObject)
///
/// Note that this implementation only makes sense in the case that this FileCacheObject
/// is itself a directory (fso.file_type == FileType::Directory). We leave it up to the
/// caller to ensure iteration makes sense in the given context that it's used.
impl Iterator for FileCacheObject {
    type Item = FileSystemObject;

    fn next(&mut self) -> Option<Self::Item> {
        // On the first call to next, return the "." directory
        if !self.dot_sent {
            self.dot_sent = true;
            Some(FileSystemObject {
                last_modified: self.fso.last_modified,
                size: self.fso.size,
                file_type: self.fso.file_type,
                path: UnixPath::from(".".to_string()),
            })
        } else if !self.dotdot_sent {
            // On the second call to next, return the ".." directory
            self.dotdot_sent = true;
            Some(FileSystemObject {
                last_modified: self.fso.last_modified,
                size: 0,
                file_type: FileType::Directory,
                path: UnixPath::from("..".to_string()),
            })
        } else {
            // "." and ".." have been sent, now start iterating through
            // the actual contents of the directory
            if self.contents_i < self.contents.len() {
                let i = self.contents_i;
                self.contents_i += 1;
                return Some(self.contents[i].clone());
            }
            None
        }
    }
}

struct FileCache {
    cache: HashMap<u32, FileCacheObject>,
}

impl FileCache {
    fn new() -> Self {
        Self {
            cache: HashMap::new(),
        }
    }

    /// Insert a FileCacheObject into the file cache.
    ///
    /// If the file cache did not have this key present, [`None`] is returned.
    ///
    /// If the file cache did have this key present, the value is updated, and the old
    /// value is returned. The key is not updated, though; this matters for
    /// types that can be `==` without being identical.
    fn insert(&mut self, file_id: u32, file: FileCacheObject) -> Option<FileCacheObject> {
        self.cache.insert(file_id, file)
    }

    /// Retrieves a FileCacheObject from the file cache,
    /// without removing it from the cache.
    fn get(&self, file_id: u32) -> Option<&FileCacheObject> {
        self.cache.get(&file_id)
    }
    /// Retrieves a mutable FileCacheObject from the file cache,
    /// without removing it from the cache.
    fn get_mut(&mut self, file_id: u32) -> Option<&mut FileCacheObject> {
        self.cache.get_mut(&file_id)
    }

    /// Retrieves a FileCacheObject from the file cache,
    /// removing it from the cache.
    fn remove(&mut self, file_id: u32) -> Option<FileCacheObject> {
        self.cache.remove(&file_id)
    }
}

/// 2.2.1.1 Shared Header (RDPDR_HEADER)
/// This header is present at the beginning of every message in sent over the rdpdr virtual channel.
/// The purpose of this header is to describe the type of the message.
/// https://docs.microsoft.com/en-us/openspecs/windows_protocols/ms-rdpefs/29d4108f-8163-4a67-8271-e48c4b9c2a7c
#[derive(Debug)]
struct SharedHeader {
    component: Component,
    packet_id: PacketId,
}

impl SharedHeader {
    fn new(component: Component, packet_id: PacketId) -> Self {
        Self {
            component,
            packet_id,
        }
    }
    fn decode(payload: &mut Payload) -> RdpResult<Self> {
        let component = payload.read_u16::<LittleEndian>()?;
        let packet_id = payload.read_u16::<LittleEndian>()?;
        Ok(Self {
            component: Component::from_u16(component).ok_or_else(|| {
                invalid_data_error(&format!("invalid component value {:#06x}", component))
            })?,
            packet_id: PacketId::from_u16(packet_id).ok_or_else(|| {
                invalid_data_error(&format!("invalid packet_id value {:#06x}", packet_id))
            })?,
        })
    }
    fn encode(&self) -> RdpResult<Vec<u8>> {
        let mut w = vec![];
        w.write_u16::<LittleEndian>(self.component.to_u16().unwrap())?;
        w.write_u16::<LittleEndian>(self.packet_id.to_u16().unwrap())?;
        Ok(w)
    }
}

type ServerAnnounceRequest = ClientIdMessage;
type ClientAnnounceReply = ClientIdMessage;
type ServerClientIdConfirm = ClientIdMessage;

#[derive(Debug)]
struct ClientIdMessage {
    version_major: u16,
    version_minor: u16,
    client_id: u32,
}

impl ClientIdMessage {
    fn new(req: ServerAnnounceRequest) -> Self {
        Self {
            version_major: VERSION_MAJOR,
            version_minor: VERSION_MINOR,
            client_id: req.client_id,
        }
    }

    fn encode(&self) -> RdpResult<Vec<u8>> {
        let mut w = vec![];
        w.write_u16::<LittleEndian>(self.version_major)?;
        w.write_u16::<LittleEndian>(self.version_minor)?;
        w.write_u32::<LittleEndian>(self.client_id)?;
        Ok(w)
    }

    fn decode(payload: &mut Payload) -> RdpResult<Self> {
        Ok(Self {
            version_major: payload.read_u16::<LittleEndian>()?,
            version_minor: payload.read_u16::<LittleEndian>()?,
            client_id: payload.read_u32::<LittleEndian>()?,
        })
    }
}

#[derive(Debug)]
struct ServerCoreCapabilityRequest {
    num_capabilities: u16,
    padding: u16,
    capabilities: Vec<CapabilitySet>,
}

impl ServerCoreCapabilityRequest {
    fn new_response(allow_directory_sharing: bool) -> Self {
        // Clients are always required to send the "general" capability set.
        // In addition, we also send the optional smartcard capability (CAP_SMARTCARD_TYPE)
        // and drive capability (CAP_DRIVE_TYPE).
        let mut capabilities = vec![
            CapabilitySet {
                header: CapabilityHeader {
                    cap_type: CapabilityType::CAP_GENERAL_TYPE,
                    length: 8 + 36, // 8 byte header + 36 byte capability descriptor
                    version: GENERAL_CAPABILITY_VERSION_02,
                },
                data: Capability::General(GeneralCapabilitySet {
                    os_type: 0,
                    os_version: 0,
                    protocol_major_version: VERSION_MAJOR,
                    protocol_minor_version: VERSION_MINOR,
                    io_code_1: 0x00007fff, // Combination of all the required bits.
                    io_code_2: 0,
                    extended_pdu: 0x00000001 | 0x00000002, // RDPDR_DEVICE_REMOVE_PDUS | RDPDR_CLIENT_DISPLAY_NAME_PDU
                    extra_flags_1: 0,
                    extra_flags_2: 0,
                    special_type_device_cap: 1, // Request redirection of 1 special device - smartcard.
                }),
            },
            CapabilitySet {
                header: CapabilityHeader {
                    cap_type: CapabilityType::CAP_SMARTCARD_TYPE,
                    length: 8, // 8 byte header + empty capability descriptor
                    version: SMARTCARD_CAPABILITY_VERSION_01,
                },
                data: Capability::Smartcard,
            },
        ];

        if allow_directory_sharing {
            capabilities.push(CapabilitySet {
                header: CapabilityHeader {
                    cap_type: CapabilityType::CAP_DRIVE_TYPE,
                    length: 8, // 8 byte header + empty capability descriptor
                    version: DRIVE_CAPABILITY_VERSION_02,
                },
                data: Capability::Drive,
            });
        }

        Self {
            padding: 0,
            num_capabilities: capabilities.len() as u16,
            capabilities,
        }
    }

    fn encode(&self) -> RdpResult<Vec<u8>> {
        let mut w = vec![];
        w.write_u16::<LittleEndian>(self.num_capabilities)?;
        w.write_u16::<LittleEndian>(self.padding)?;
        for cap in self.capabilities.iter() {
            w.extend_from_slice(&cap.encode()?);
        }
        Ok(w)
    }

    fn decode(payload: &mut Payload) -> RdpResult<Self> {
        let num_capabilities = payload.read_u16::<LittleEndian>()?;
        let padding = payload.read_u16::<LittleEndian>()?;
        let mut capabilities = vec![];
        for _ in 0..num_capabilities {
            capabilities.push(CapabilitySet::decode(payload)?);
        }

        Ok(Self {
            num_capabilities,
            padding,
            capabilities,
        })
    }
}

#[derive(Debug)]
struct CapabilitySet {
    header: CapabilityHeader,
    data: Capability,
}

impl CapabilitySet {
    fn encode(&self) -> RdpResult<Vec<u8>> {
        let mut w = self.header.encode()?;
        w.extend_from_slice(&self.data.encode()?);
        Ok(w)
    }
    fn decode(payload: &mut Payload) -> RdpResult<Self> {
        let header = CapabilityHeader::decode(payload)?;
        let data = Capability::decode(payload, &header)?;

        Ok(Self { header, data })
    }
}

#[derive(Debug)]
struct CapabilityHeader {
    cap_type: CapabilityType,
    length: u16,
    version: u32,
}

impl CapabilityHeader {
    fn encode(&self) -> RdpResult<Vec<u8>> {
        let mut w = vec![];
        w.write_u16::<LittleEndian>(self.cap_type.to_u16().unwrap())?;
        w.write_u16::<LittleEndian>(self.length)?;
        w.write_u32::<LittleEndian>(self.version)?;
        Ok(w)
    }
    fn decode(payload: &mut Payload) -> RdpResult<Self> {
        let cap_type = payload.read_u16::<LittleEndian>()?;
        Ok(Self {
            cap_type: CapabilityType::from_u16(cap_type).ok_or_else(|| {
                invalid_data_error(&format!("invalid capability type {:#06x}", cap_type))
            })?,
            length: payload.read_u16::<LittleEndian>()?,
            version: payload.read_u32::<LittleEndian>()?,
        })
    }
}

#[derive(Debug)]
enum Capability {
    General(GeneralCapabilitySet),
    Printer,
    Port,
    Drive,
    Smartcard,
}

impl Capability {
    fn encode(&self) -> RdpResult<Vec<u8>> {
        match self {
            Capability::General(general) => Ok(general.encode()?),
            _ => Ok(vec![]),
        }
    }

    fn decode(payload: &mut Payload, header: &CapabilityHeader) -> RdpResult<Self> {
        match header.cap_type {
            CapabilityType::CAP_GENERAL_TYPE => Ok(Capability::General(
                GeneralCapabilitySet::decode(payload, header.version)?,
            )),
            CapabilityType::CAP_PRINTER_TYPE => Ok(Capability::Printer),
            CapabilityType::CAP_PORT_TYPE => Ok(Capability::Port),
            CapabilityType::CAP_DRIVE_TYPE => Ok(Capability::Drive),
            CapabilityType::CAP_SMARTCARD_TYPE => Ok(Capability::Smartcard),
        }
    }
}

#[derive(Debug)]
struct GeneralCapabilitySet {
    os_type: u32,
    os_version: u32,
    protocol_major_version: u16,
    protocol_minor_version: u16,
    io_code_1: u32,
    io_code_2: u32,
    extended_pdu: u32,
    extra_flags_1: u32,
    extra_flags_2: u32,
    special_type_device_cap: u32,
}

impl GeneralCapabilitySet {
    fn encode(&self) -> RdpResult<Vec<u8>> {
        let mut w = vec![];
        w.write_u32::<LittleEndian>(self.os_type)?;
        w.write_u32::<LittleEndian>(self.os_version)?;
        w.write_u16::<LittleEndian>(self.protocol_major_version)?;
        w.write_u16::<LittleEndian>(self.protocol_minor_version)?;
        w.write_u32::<LittleEndian>(self.io_code_1)?;
        w.write_u32::<LittleEndian>(self.io_code_2)?;
        w.write_u32::<LittleEndian>(self.extended_pdu)?;
        w.write_u32::<LittleEndian>(self.extra_flags_1)?;
        w.write_u32::<LittleEndian>(self.extra_flags_2)?;
        w.write_u32::<LittleEndian>(self.special_type_device_cap)?;
        Ok(w)
    }

    fn decode(payload: &mut Payload, version: u32) -> RdpResult<Self> {
        Ok(Self {
            os_type: payload.read_u32::<LittleEndian>()?,
            os_version: payload.read_u32::<LittleEndian>()?,
            protocol_major_version: payload.read_u16::<LittleEndian>()?,
            protocol_minor_version: payload.read_u16::<LittleEndian>()?,
            io_code_1: payload.read_u32::<LittleEndian>()?,
            io_code_2: payload.read_u32::<LittleEndian>()?,
            extended_pdu: payload.read_u32::<LittleEndian>()?,
            extra_flags_1: payload.read_u32::<LittleEndian>()?,
            extra_flags_2: payload.read_u32::<LittleEndian>()?,
            special_type_device_cap: if version == GENERAL_CAPABILITY_VERSION_02 {
                payload.read_u32::<LittleEndian>()?
            } else {
                0
            },
        })
    }
}

type ClientCoreCapabilityResponse = ServerCoreCapabilityRequest;

#[derive(Debug)]
pub struct ClientDeviceListAnnounceRequest {
    device_count: u32,
    device_list: Vec<DeviceAnnounceHeader>,
}

pub type ClientDeviceListAnnounce = ClientDeviceListAnnounceRequest;

impl ClientDeviceListAnnounceRequest {
    // We only need to announce the smartcard in this Client Device List Announce Request.
    // Drives (directories) can be announced at any time with a Client Drive Device List Announce.
    fn new_smartcard(device_id: u32) -> Self {
        Self {
            device_count: 1,
            device_list: vec![DeviceAnnounceHeader {
                device_type: DeviceType::RDPDR_DTYP_SMARTCARD,
                device_id,
                // This name is a constant defined by the spec.
                preferred_dos_name: "SCARD".to_string(),
                device_data_length: 0,
                device_data: vec![],
            }],
        }
    }

    /// A new drive can be announced at any time during RDP's operation. It is up to the caller
    pub fn new_drive(device_id: u32, drive_name: String) -> Self {
        // If the client supports DRIVE_CAPABILITY_VERSION_02 in the Drive Capability Set,
        // then the full name MUST also be specified in the DeviceData field, as a null-terminated
        // Unicode string. If the DeviceDataLength field is nonzero, the content of the
        // PreferredDosName field is ignored.
        //
        // In the RDP spec, Unicode typically means null-terminated UTF-16LE, however empirically it
        // appears that this field expects null-terminated UTF-8.
        let device_data = util::to_utf8(&drive_name);

        Self {
            device_count: 1,
            device_list: vec![DeviceAnnounceHeader {
                device_type: DeviceType::RDPDR_DTYP_FILESYSTEM,
                device_id,
                preferred_dos_name: drive_name,
                device_data_length: device_data.len() as u32,
                device_data,
            }],
        }
    }

    fn new_empty() -> Self {
        Self {
            device_count: 0,
            device_list: vec![],
        }
    }

    fn encode(&self) -> RdpResult<Vec<u8>> {
        let mut w = vec![];
        w.write_u32::<LittleEndian>(self.device_count)?;
        for dev in self.device_list.iter() {
            w.extend_from_slice(&dev.encode()?);
        }
        Ok(w)
    }
}

/// 2.2.1.3 Device Announce Header (DEVICE_ANNOUNCE)
/// https://docs.microsoft.com/en-us/openspecs/windows_protocols/ms-rdpefs/32e34332-774b-4ead-8c9d-5d64720d6bf9
#[derive(Debug)]
struct DeviceAnnounceHeader {
    device_type: DeviceType,
    device_id: u32,
    preferred_dos_name: String,
    device_data_length: u32,
    device_data: Vec<u8>,
}

impl DeviceAnnounceHeader {
    fn encode(&self) -> RdpResult<Vec<u8>> {
        let mut w = vec![];
        w.write_u32::<LittleEndian>(self.device_type.to_u32().unwrap())?;
        w.write_u32::<LittleEndian>(self.device_id)?;
        let mut name: &str = &self.preferred_dos_name;
        // See "PreferredDosName" at
        // https://docs.microsoft.com/en-us/openspecs/windows_protocols/ms-rdpefs/32e34332-774b-4ead-8c9d-5d64720d6bf9
        if name.len() > 7 {
            name = &name[..7];
        }
        w.extend_from_slice(&format!("{:\x00<8}", name).into_bytes());
        w.write_u32::<LittleEndian>(self.device_data_length)?;
        w.extend_from_slice(&self.device_data);
        Ok(w)
    }
}

#[derive(Debug)]
struct ServerDeviceAnnounceResponse {
    device_id: u32,
    result_code: u32,
}

impl ServerDeviceAnnounceResponse {
    fn decode(payload: &mut Payload) -> RdpResult<Self> {
        Ok(Self {
            device_id: payload.read_u32::<LittleEndian>()?,
            result_code: payload.read_u32::<LittleEndian>()?,
        })
    }
}

#[derive(Debug, Clone, ToPrimitive)]
#[repr(u32)]
#[allow(non_camel_case_types)]
#[allow(dead_code)]
enum ClientNameRequestUnicodeFlag {
    Ascii = 0x0,
    Unicode = 0x1,
}

/// 2.2.2.4 Client Name Request (DR_CORE_CLIENT_NAME_REQ)
/// https://docs.microsoft.com/en-us/openspecs/windows_protocols/ms-rdpefs/902497f1-3b1c-4aee-95f8-1668f9b7b7d2
#[derive(Debug, Clone)]
pub struct ClientNameRequest {
    unicode_flag: ClientNameRequestUnicodeFlag,
    computer_name: CString,
}

impl ClientNameRequest {
    fn new(unicode_flag: ClientNameRequestUnicodeFlag, computer_name: CString) -> Self {
        Self {
            unicode_flag,
            computer_name,
        }
    }

    fn encode(&self) -> RdpResult<Vec<u8>> {
        let mut w = vec![];
        w.write_u32::<LittleEndian>(self.unicode_flag.clone() as u32)?;
        // CodePage (4 bytes): A 32-bit unsigned integer that specifies the code page of the ComputerName field; it MUST be set to 0.
        w.write_u32::<LittleEndian>(0x0)?;

        let computer_name_data = match self.unicode_flag {
            ClientNameRequestUnicodeFlag::Ascii => self.computer_name.to_bytes_with_nul().to_vec(),
            ClientNameRequestUnicodeFlag::Unicode => util::to_unicode(
                self.computer_name
                    .as_c_str()
                    .to_str()
                    .map_err(|err| RdpError::TryError(err.to_string()))?,
                true,
            ),
        };

        w.write_u32::<LittleEndian>(computer_name_data.len() as u32)?;
        w.extend_from_slice(&computer_name_data);
        Ok(w)
    }
}

/// 2.2.1.4 Device I/O Request (DR_DEVICE_IOREQUEST)
/// https://docs.microsoft.com/en-us/openspecs/windows_protocols/ms-rdpefs/a087ffa8-d0d5-4874-ac7b-0494f63e2d5d
#[derive(Debug, Clone)]
pub struct DeviceIoRequest {
    pub device_id: u32,
    file_id: u32,
    pub completion_id: u32,
    major_function: MajorFunction,
    minor_function: MinorFunction,
}

impl DeviceIoRequest {
    fn decode(payload: &mut Payload) -> RdpResult<Self> {
        let device_id = payload.read_u32::<LittleEndian>()?;
        let file_id = payload.read_u32::<LittleEndian>()?;
        let completion_id = payload.read_u32::<LittleEndian>()?;
        let major_function = payload.read_u32::<LittleEndian>()?;
        let major_function = MajorFunction::from_u32(major_function).ok_or_else(|| {
            invalid_data_error(&format!(
                "invalid major function value {:#010x}",
                major_function
            ))
        })?;
        let minor_function = payload.read_u32::<LittleEndian>()?;
        // From the spec (2.2.1.4 Device I/O Request (DR_DEVICE_IOREQUEST)):
        // "This field [MinorFunction] is valid only when the MajorFunction field
        // is set to IRP_MJ_DIRECTORY_CONTROL. If the MajorFunction field is set
        // to another value, the MinorFunction field value SHOULD be 0x00000000.""
        //
        // SHOULD means implementations are not guaranteed to give us 0x00000000,
        // so handle that possibility here.
        let minor_function = if major_function == MajorFunction::IRP_MJ_DIRECTORY_CONTROL {
            minor_function
        } else {
            0x00000000
        };
        let minor_function = MinorFunction::from_u32(minor_function).ok_or_else(|| {
            invalid_data_error(&format!(
                "invalid minor function value {:#010x}",
                minor_function
            ))
        })?;

        Ok(Self {
            device_id,
            file_id,
            completion_id,
            major_function,
            minor_function,
        })
    }
}

/// 2.2.1.4.5 Device Control Request (DR_CONTROL_REQ)
/// https://docs.microsoft.com/en-us/openspecs/windows_protocols/ms-rdpefs/30662c80-ec6e-4ed1-9004-2e6e367bb59f
#[derive(Debug)]
#[allow(dead_code)]
struct DeviceControlRequest {
    header: DeviceIoRequest,
    output_buffer_length: u32,
    input_buffer_length: u32,
    io_control_code: u32,
    padding: [u8; 20],
}

impl DeviceControlRequest {
    fn decode(header: DeviceIoRequest, payload: &mut Payload) -> RdpResult<Self> {
        let output_buffer_length = payload.read_u32::<LittleEndian>()?;
        let input_buffer_length = payload.read_u32::<LittleEndian>()?;
        let io_control_code = payload.read_u32::<LittleEndian>()?;
        let mut padding: [u8; 20] = [0; 20];
        payload.read_exact(&mut padding)?;
        Ok(Self {
            header,
            output_buffer_length,
            input_buffer_length,
            io_control_code,
            padding,
        })
    }
}

/// 2.2.1.5 Device I/O Response (DR_DEVICE_IOCOMPLETION)
/// https://docs.microsoft.com/en-us/openspecs/windows_protocols/ms-rdpefs/1c412a84-0776-4984-b35c-3f0445fcae65
#[derive(Debug)]
struct DeviceIoResponse {
    device_id: u32,
    completion_id: u32,
    io_status: u32,
}

impl DeviceIoResponse {
    fn new(req: &DeviceIoRequest, io_status: u32) -> Self {
        Self {
            device_id: req.device_id,
            completion_id: req.completion_id,
            io_status,
        }
    }

    fn encode(&self) -> RdpResult<Vec<u8>> {
        let mut w = vec![];
        w.write_u32::<LittleEndian>(self.device_id)?;
        w.write_u32::<LittleEndian>(self.completion_id)?;
        w.write_u32::<LittleEndian>(self.io_status)?;
        Ok(w)
    }
}

#[derive(Debug)]
struct DeviceControlResponse {
    header: DeviceIoResponse,
    output_buffer_length: u32,
    output_buffer: Vec<u8>,
}

impl DeviceControlResponse {
    fn new(req: &DeviceControlRequest, io_status: u32, output: Vec<u8>) -> Self {
        Self {
            header: DeviceIoResponse::new(&req.header, io_status),
            output_buffer_length: output.length() as u32,
            output_buffer: output,
        }
    }

    fn encode(&self) -> RdpResult<Vec<u8>> {
        let mut w = vec![];
        w.extend_from_slice(&self.header.encode()?);
        w.write_u32::<LittleEndian>(self.output_buffer_length)?;
        w.extend_from_slice(&self.output_buffer);
        Ok(w)
    }
}

/// 2.2.3.3.1 Server Create Drive Request (DR_DRIVE_CREATE_REQ)
/// https://docs.microsoft.com/en-us/openspecs/windows_protocols/ms-rdpefs/95b16fd0-d530-407c-a310-adedc85e9897
pub type ServerCreateDriveRequest = DeviceCreateRequest;

/// 2.2.1.4.1 Device Create Request (DR_CREATE_REQ)
/// https://docs.microsoft.com/en-us/openspecs/windows_protocols/ms-rdpefs/5f71f6d2-d9ff-40c2-bdb5-a739447d3c3e
#[derive(Debug, Clone)]
#[allow(dead_code)]
pub struct DeviceCreateRequest {
    /// The MajorFunction field in this header MUST be set to IRP_MJ_CREATE.
    pub device_io_request: DeviceIoRequest,
    desired_access: flags::DesiredAccess,
    allocation_size: u64,
    file_attributes: flags::FileAttributes,
    shared_access: flags::SharedAccess,
    create_disposition: flags::CreateDisposition,
    create_options: flags::CreateOptions,
    path_length: u32,
    pub path: WindowsPath,
}

impl DeviceCreateRequest {
    fn decode(device_io_request: DeviceIoRequest, payload: &mut Payload) -> RdpResult<Self> {
        let invalid_flags = || invalid_data_error("invalid flags in Device Create Request");

        let desired_access = flags::DesiredAccess::from_bits(payload.read_u32::<LittleEndian>()?)
            .ok_or_else(invalid_flags)?;
        let allocation_size = payload.read_u64::<LittleEndian>()?;
        let file_attributes = flags::FileAttributes::from_bits(payload.read_u32::<LittleEndian>()?)
            .ok_or_else(invalid_flags)?;
        let shared_access = flags::SharedAccess::from_bits(payload.read_u32::<LittleEndian>()?)
            .ok_or_else(invalid_flags)?;
        let create_disposition =
            flags::CreateDisposition::from_bits(payload.read_u32::<LittleEndian>()?)
                .ok_or_else(invalid_flags)?;
        let create_options = flags::CreateOptions::from_bits(payload.read_u32::<LittleEndian>()?)
            .ok_or_else(invalid_flags)?;
        let path_length = payload.read_u32::<LittleEndian>()?;

        // usize is 32 bits on a 32 bit target and 64 on a 64, so we can safely say try_into().unwrap()
        // for a u32 will never panic on the machines that run teleport.
        let mut path = vec![0u8; path_length.try_into().unwrap()];
        payload.read_exact(&mut path)?;
        let path = WindowsPath::from(util::from_unicode(path)?);

        Ok(Self {
            device_io_request,
            desired_access,
            allocation_size,
            file_attributes,
            shared_access,
            create_disposition,
            create_options,
            path_length,
            path,
        })
    }
}

/// 2.2.1.5.1 Device Create Response (DR_CREATE_RSP)
/// A message with this header describes a response to a Device Create Request (section 2.2.1.4.1).
/// https://docs.microsoft.com/en-us/openspecs/windows_protocols/ms-rdpefs/99e5fca5-b37a-41e4-bc69-8d7da7860f76
#[derive(Debug)]
struct DeviceCreateResponse {
    device_io_reply: DeviceIoResponse,
    file_id: u32,
    /// The values of the CreateDisposition field in the Device Create Request (section 2.2.1.4.1) that determine the value
    /// of the Information field are associated as follows:
    /// +---------------------+--------------------+
    /// | CreateDisposition   |   Information      |
    /// +---------------------+--------------------+
    /// | FILE_SUPERSEDE      |   FILE_SUPERSEDED  |
    /// | FILE_OPEN           |                    |
    /// | FILE_CREATE         |                    |
    /// | FILE_OVERWRITE      |                    |
    /// +---------------------+--------------------+
    /// | FILE_OPEN_IF        |   FILE_OPENED      |
    /// +---------------------+--------------------+
    /// | FILE_OVERWRITE_IF   |   FILE_OVERWRITTEN |
    /// +---------------------+--------------------+
    information: flags::Information,
}

impl DeviceCreateResponse {
    fn new(device_create_request: &DeviceCreateRequest, io_status: NTSTATUS, file_id: u32) -> Self {
        let device_io_request = &device_create_request.device_io_request;

        let information: flags::Information;
        if io_status != NTSTATUS::STATUS_SUCCESS
            || device_create_request.create_disposition.intersects(
                flags::CreateDisposition::FILE_SUPERSEDE
                    | flags::CreateDisposition::FILE_OPEN
                    | flags::CreateDisposition::FILE_CREATE
                    | flags::CreateDisposition::FILE_OVERWRITE,
            )
        {
            // if io_status != NTSTATUS::STATUS_SUCCESS because that's what FreeRDP sets information to in the case of failure, see
            // https://github.com/FreeRDP/FreeRDP/blob/511444a65e7aa2f537c5e531fa68157a50c1bd4d/channels/drive/client/drive_main.c#L191
            information = flags::Information::FILE_SUPERSEDED;
        } else if device_create_request.create_disposition == flags::CreateDisposition::FILE_OPEN_IF
        {
            information = flags::Information::FILE_OPENED;
        } else if device_create_request.create_disposition
            == flags::CreateDisposition::FILE_OVERWRITE_IF
        {
            information = flags::Information::FILE_OVERWRITTEN;
        } else {
            panic!("program error, CreateDispositionFlags check should be exhaustive");
        }

        Self {
            device_io_reply: DeviceIoResponse::new(
                device_io_request,
                NTSTATUS::to_u32(&io_status).unwrap(),
            ),
            file_id,
            information,
        }
    }

    fn encode(&self) -> RdpResult<Vec<u8>> {
        let mut w = vec![];
        w.extend_from_slice(&self.device_io_reply.encode()?);
        w.write_u32::<LittleEndian>(self.file_id)?;
        w.write_u8(self.information.bits())?;
        Ok(w)
    }
}

/// 2.2.3.3.8 Server Drive Query Information Request (DR_DRIVE_QUERY_INFORMATION_REQ)
/// https://docs.microsoft.com/en-us/openspecs/windows_protocols/ms-rdpefs/e43dcd68-2980-40a9-9238-344b6cf94946
#[derive(Debug)]
struct ServerDriveQueryInformationRequest {
    /// A DR_DEVICE_IOREQUEST (section 2.2.1.4) header. The MajorFunction field in the DR_DEVICE_IOREQUEST header MUST be set to IRP_MJ_QUERY_INFORMATION.
    device_io_request: DeviceIoRequest,
    /// A 32-bit unsigned integer.
    /// This field MUST contain one of the following values:
    /// FileBasicInformation
    /// This information class is used to query a file for the times of creation, last access, last write, and change, in addition to file attribute information. The Reserved field of the FileBasicInformation structure ([MS-FSCC] section 2.4.7) MUST NOT be present.
    ///
    /// FileStandardInformation
    /// This information class is used to query for file information such as allocation size, end-of-file position, and number of links. The Reserved field of the FileStandardInformation structure ([MS-FSCC] section 2.4.41) MUST NOT be present.
    ///
    /// FileAttributeTagInformation
    /// This information class is used to query for file attribute and reparse tag information.
    file_info_class_lvl: FileInformationClassLevel,
    // Length, Padding, and QueryBuffer appear to be vestigial fields and can safely be ignored. Their description
    // is provided below for documentation purposes.
    //
    // Length (4 bytes): A 32-bit unsigned integer that specifies the number of bytes in the QueryBuffer field.
    //
    // Padding (24 bytes): An array of 24 bytes. This field is unused and MUST be ignored.
    //
    // QueryBuffer (variable): A variable-length array of bytes. The size of the array is specified by the Length field.
    // The content of this field is based on the value of the FileInformationClass field, which determines the different
    // structures that MUST be contained in the QueryBuffer field. For a complete list of these structures, see [MS-FSCC]
    // section 2.4. The "File information class" table defines all the possible values for the FileInformationClass field.
}

impl ServerDriveQueryInformationRequest {
    fn decode(device_io_request: DeviceIoRequest, payload: &mut Payload) -> RdpResult<Self> {
        let n = payload.read_u32::<LittleEndian>()?;
        if let Some(file_info_class_lvl) = FileInformationClassLevel::from_u32(n) {
            return Ok(Self {
                device_io_request,
                file_info_class_lvl,
            });
        }

        Err(invalid_data_error(
            format!(
                "received invalid FileInformationClass in ServerDriveQueryInformationRequest: {}",
                n
            )
            .as_str(),
        ))
    }
}

/// 2.4 File Information Classes [MS-FSCC]
/// https://docs.microsoft.com/en-us/openspecs/windows_protocols/ms-fscc/4718fc40-e539-4014-8e33-b675af74e3e1
#[derive(Debug, Clone)]
#[allow(dead_code, clippy::enum_variant_names)]
enum FileInformationClass {
    FileBasicInformation(FileBasicInformation),
    FileStandardInformation(FileStandardInformation),
    FileBothDirectoryInformation(FileBothDirectoryInformation),
    FileAttributeTagInformation(FileAttributeTagInformation),
    FileFullDirectoryInformation(FileFullDirectoryInformation),
    FileEndOfFileInformation(FileEndOfFileInformation),
    FileDispositionInformation(FileDispositionInformation),
    FileRenameInformation(FileRenameInformation),
    FileAllocationInformation(FileAllocationInformation),
}

impl FileInformationClass {
    fn encode(&self) -> RdpResult<Vec<u8>> {
        match self {
            Self::FileBasicInformation(file_info_class) => file_info_class.encode(),
            Self::FileStandardInformation(file_info_class) => file_info_class.encode(),
            Self::FileBothDirectoryInformation(file_info_class) => file_info_class.encode(),
            Self::FileAttributeTagInformation(file_info_class) => file_info_class.encode(),
            Self::FileFullDirectoryInformation(file_info_class) => file_info_class.encode(),
            Self::FileEndOfFileInformation(file_info_class) => file_info_class.encode(),
            Self::FileDispositionInformation(file_info_class) => file_info_class.encode(),
            Self::FileRenameInformation(file_info_class) => file_info_class.encode(),
            Self::FileAllocationInformation(file_info_class) => file_info_class.encode(),
        }
    }

    fn decode(
        file_information_class_level: &FileInformationClassLevel,
        payload: &mut Payload,
    ) -> RdpResult<Self> {
        match file_information_class_level {
            FileInformationClassLevel::FileBasicInformation => Ok(
                FileInformationClass::FileBasicInformation(FileBasicInformation::decode(payload)?),
            ),
            FileInformationClassLevel::FileEndOfFileInformation => {
                Ok(FileInformationClass::FileEndOfFileInformation(
                    FileEndOfFileInformation::decode(payload)?,
                ))
            }
            FileInformationClassLevel::FileDispositionInformation => {
                Ok(FileInformationClass::FileDispositionInformation(
                    FileDispositionInformation::decode(payload)?,
                ))
            }
            FileInformationClassLevel::FileRenameInformation => {
                Ok(FileInformationClass::FileRenameInformation(
                    FileRenameInformation::decode(payload)?,
                ))
            }
            FileInformationClassLevel::FileAllocationInformation => {
                Ok(FileInformationClass::FileAllocationInformation(
                    FileAllocationInformation::decode(payload)?,
                ))
            }
            _ => {
                return Err(invalid_data_error(&format!(
                    "decode invalid FileInformationClassLevel: {:?}",
                    file_information_class_level
                )))
            }
        }
    }

    fn size(&self) -> u32 {
        match self {
            Self::FileBasicInformation(file_info_class) => file_info_class.size(),
            Self::FileStandardInformation(file_info_class) => file_info_class.size(),
            Self::FileBothDirectoryInformation(file_info_class) => file_info_class.size(),
            Self::FileAttributeTagInformation(file_info_class) => file_info_class.size(),
            Self::FileFullDirectoryInformation(file_info_class) => file_info_class.size(),
            Self::FileEndOfFileInformation(file_info_class) => file_info_class.size(),
            Self::FileDispositionInformation(file_info_class) => file_info_class.size(),
            Self::FileRenameInformation(file_info_class) => file_info_class.size(),
            Self::FileAllocationInformation(file_info_class) => file_info_class.size(),
        }
    }
}

/// 2.4.7 FileBasicInformation [MS-FSCC]
/// https://docs.microsoft.com/en-us/openspecs/windows_protocols/ms-fscc/16023025-8a78-492f-8b96-c873b042ac50
#[derive(Debug, Clone)]
struct FileBasicInformation {
    creation_time: i64,
    last_access_time: i64,
    last_write_time: i64,
    change_time: i64,
    file_attributes: flags::FileAttributes,
    // NOTE: The `reserved` field in the spec MUST not be serialized and sent over RDP, or it will break the server implementation.
    // FreeRDP does the same: https://github.com/FreeRDP/FreeRDP/blob/1adb263813ca2e76a893ef729a04db8f94b5d757/channels/drive/client/drive_file.c#L508
    //reserved: u32,
}

impl FileBasicInformation {
    const BASE_SIZE: u32 = (4 * I64_SIZE) + FILE_ATTR_SIZE;

    fn encode(&self) -> RdpResult<Vec<u8>> {
        let mut w = vec![];
        w.write_i64::<LittleEndian>(self.creation_time)?;
        w.write_i64::<LittleEndian>(self.last_access_time)?;
        w.write_i64::<LittleEndian>(self.last_write_time)?;
        w.write_i64::<LittleEndian>(self.change_time)?;
        w.write_u32::<LittleEndian>(self.file_attributes.bits())?;
        Ok(w)
    }

    fn decode(payload: &mut Payload) -> RdpResult<Self> {
        let creation_time = payload.read_i64::<LittleEndian>()?;
        let last_access_time = payload.read_i64::<LittleEndian>()?;
        let last_write_time = payload.read_i64::<LittleEndian>()?;
        let change_time = payload.read_i64::<LittleEndian>()?;
        let file_attributes = flags::FileAttributes::from_bits(payload.read_u32::<LittleEndian>()?)
            .ok_or_else(|| invalid_data_error("invalid flags in FileBasicInformation decode"))?;

        Ok(Self {
            creation_time,
            last_access_time,
            last_write_time,
            change_time,
            file_attributes,
        })
    }

    fn size(&self) -> u32 {
        Self::BASE_SIZE
    }
}

/// 2.4.41 FileStandardInformation [MS-FSCC]
/// https://docs.microsoft.com/en-us/openspecs/windows_protocols/ms-fscc/5afa7f66-619c-48f3-955f-68c4ece704ae
#[derive(Debug, Clone)]
struct FileStandardInformation {
    /// A 64-bit signed integer that contains the file allocation size, in bytes. The value of this field MUST be an
    /// integer multiple of the cluster size.
    /// Cluster size is the size of the logical minimal unit of disk space used by the operating system. FreeRDP
    /// doesn't give the actual size here, but rather just gives the file size itself, which we will mimic.
    /// (ttps://github.com/FreeRDP/FreeRDP/blob/511444a65e7aa2f537c5e531fa68157a50c1bd4d/channels/drive/client/drive_file.c#L518-L519).
    ///
    /// When FileStandardInformation is requested for a directory, its not entirely clear what "file size" means.
    /// FreeRDP derives this value from the st_size field of a stat struct (https://linux.die.net/man/2/lstat), which says
    /// "The st_size field gives the size of the file (if it is a regular file or a symbolic link) in bytes. The size of
    /// a symbolic link is the length of the pathname it contains, without a terminating null byte." Since it's not
    /// entirely clear what is offered here in the case of a directory, we will just use 0.
    allocation_size: i64,
    /// A 64-bit signed integer that contains the absolute end-of-file position as a byte offset from the start of the
    /// file. EndOfFile specifies the offset to the byte immediately following the last valid byte in the file. Because
    /// this value is zero-based, it actually refers to the first free byte in the file. That is, it is the offset from
    /// the beginning of the file at which new bytes appended to the file will be written. The value of this field MUST
    /// be greater than or equal to 0.
    end_of_file: i64,
    /// A 32-bit unsigned integer that contains the number of non-deleted [hard] links to this file.
    /// NOTE: this information is not available to us in the browser, so we will simply set this field to 0.
    number_of_links: u32,
    /// Set to TRUE to indicate that a file deletion has been requested; set to FALSE
    /// otherwise.
    delete_pending: Boolean,
    /// Set to TRUE to indicate that the file is a directory; set to FALSE otherwise.
    directory: Boolean,
    // NOTE: `reserved` field omitted, see NOTE in FileBasicInformation struct.
    // reserved: u16,
}

impl FileStandardInformation {
    const BASE_SIZE: u32 = (2 * I64_SIZE) + U32_SIZE + (2 * BOOL_SIZE);

    fn encode(&self) -> RdpResult<Vec<u8>> {
        let mut w = vec![];
        w.write_i64::<LittleEndian>(self.allocation_size)?;
        w.write_i64::<LittleEndian>(self.end_of_file)?;
        w.write_u32::<LittleEndian>(self.number_of_links)?;
        w.write_u8(Boolean::to_u8(&self.delete_pending).unwrap())?;
        w.write_u8(Boolean::to_u8(&self.directory).unwrap())?;
        Ok(w)
    }

    fn size(&self) -> u32 {
        Self::BASE_SIZE
    }
}

/// 2.4.6 FileAttributeTagInformation [MS-FSCC]
/// https://docs.microsoft.com/en-us/openspecs/windows_protocols/ms-fscc/d295752f-ce89-4b98-8553-266d37c84f0e?redirectedfrom=MSDN
#[derive(Debug, Clone)]
struct FileAttributeTagInformation {
    file_attributes: flags::FileAttributes,
    reparse_tag: u32,
}

impl FileAttributeTagInformation {
    const BASE_SIZE: u32 = U32_SIZE + FILE_ATTR_SIZE;

    fn encode(&self) -> RdpResult<Vec<u8>> {
        let mut w = vec![];
        w.write_u32::<LittleEndian>(self.file_attributes.bits())?;
        w.write_u32::<LittleEndian>(self.reparse_tag)?;
        Ok(w)
    }

    fn size(&self) -> u32 {
        Self::BASE_SIZE
    }
}

/// 2.1.8 Boolean
/// https://docs.microsoft.com/en-us/openspecs/windows_protocols/ms-fscc/8ce7b38c-d3cc-415d-ab39-944000ea77ff
#[derive(Debug, FromPrimitive, ToPrimitive, PartialEq, Clone)]
#[repr(u8)]
enum Boolean {
    True = 1,
    False = 0,
}

/// 2.4.8 FileBothDirectoryInformation
/// https://docs.microsoft.com/en-us/openspecs/windows_protocols/ms-fscc/270df317-9ba5-4ccb-ba00-8d22be139bc5
#[derive(Debug, Clone)]
struct FileBothDirectoryInformation {
    next_entry_offset: u32,
    file_index: u32,
    creation_time: i64,
    last_access_time: i64,
    last_write_time: i64,
    change_time: i64,
    end_of_file: i64,
    allocation_size: i64,
    file_attributes: flags::FileAttributes,
    file_name_length: u32,
    ea_size: u32,
    short_name_length: i8,
    // reserved: u8: MUST NOT be added,
    // see https://github.com/FreeRDP/FreeRDP/blob/511444a65e7aa2f537c5e531fa68157a50c1bd4d/channels/drive/client/drive_file.c#L907
    short_name: [u8; 24], // 24 bytes
    file_name: String,
}

impl FileBothDirectoryInformation {
    /// Base size of the FileBothDirectoryInformation, not accounting for variably sized file_name.
    /// Note that file_name's size should be calculated as if it were a Unicode string.
    const BASE_SIZE: u32 = (4 * U32_SIZE) + FILE_ATTR_SIZE + (6 * I64_SIZE) + I8_SIZE + 24; // 93

    fn new(
        creation_time: i64,
        last_access_time: i64,
        last_write_time: i64,
        change_time: i64,
        file_size: i64,
        file_attributes: flags::FileAttributes,
        file_name: String,
    ) -> Self {
        // Default field values taken from
        // https://github.com/FreeRDP/FreeRDP/blob/511444a65e7aa2f537c5e531fa68157a50c1bd4d/channels/drive/client/drive_file.c#L871
        Self {
            next_entry_offset: 0,
            file_index: 0,
            creation_time,
            last_access_time,
            last_write_time,
            change_time,
            end_of_file: file_size,
            allocation_size: file_size,
            file_attributes,
            file_name_length: util::unicode_size(&file_name, false),
            ea_size: 0,
            short_name_length: 0,
            short_name: [0; 24],
            file_name,
        }
    }

    fn encode(&self) -> RdpResult<Vec<u8>> {
        let mut w = vec![];
        w.write_u32::<LittleEndian>(self.next_entry_offset)?;
        w.write_u32::<LittleEndian>(self.file_index)?;
        w.write_i64::<LittleEndian>(self.creation_time)?;
        w.write_i64::<LittleEndian>(self.last_access_time)?;
        w.write_i64::<LittleEndian>(self.last_write_time)?;
        w.write_i64::<LittleEndian>(self.change_time)?;
        w.write_i64::<LittleEndian>(self.end_of_file)?;
        w.write_i64::<LittleEndian>(self.allocation_size)?;
        w.write_u32::<LittleEndian>(self.file_attributes.bits())?;
        w.write_u32::<LittleEndian>(self.file_name_length)?;
        w.write_u32::<LittleEndian>(self.ea_size)?;
        w.write_i8(self.short_name_length)?;
        // reserved u8, MUST NOT be added!
        w.extend_from_slice(&self.short_name);
        // When working with this field, use file_name_length to determine the length of the file name rather
        // than assuming the presence of a trailing null delimiter. Dot directory names are valid for this field.
        w.extend_from_slice(&util::to_unicode(&self.file_name, false));
        Ok(w)
    }

    fn from(fso: FileSystemObject) -> RdpResult<Self> {
        let file_attributes = if fso.file_type == FileType::Directory {
            flags::FileAttributes::FILE_ATTRIBUTE_DIRECTORY
        } else {
            flags::FileAttributes::FILE_ATTRIBUTE_NORMAL
        };

        let last_modified = to_windows_time(fso.last_modified);

        Ok(FileBothDirectoryInformation::new(
            last_modified,
            last_modified,
            last_modified,
            last_modified,
            i64::try_from(fso.size)?,
            file_attributes,
            fso.name()?,
        ))
    }

    fn size(&self) -> u32 {
        Self::BASE_SIZE + self.file_name_length
    }
}

/// 2.4.14 FileFullDirectoryInformation
/// https://docs.microsoft.com/en-us/openspecs/windows_protocols/ms-fscc/e8d926d1-3a22-4654-be9c-58317a85540b
#[derive(Debug, Clone)]
struct FileFullDirectoryInformation {
    next_entry_offset: u32,
    file_index: u32,
    creation_time: i64,
    last_access_time: i64,
    last_write_time: i64,
    change_time: i64,
    end_of_file: i64,
    allocation_size: i64,
    file_attributes: flags::FileAttributes,
    file_name_length: u32,
    ea_size: u32,
    file_name: String,
}

impl FileFullDirectoryInformation {
    /// Base size of the FileFullDirectoryInformation, not accounting for variably sized file_name.
    /// Note that file_name's size should be calculated as if it were a Unicode string.
    const BASE_SIZE: u32 = (4 * U32_SIZE) + FILE_ATTR_SIZE + (6 * I64_SIZE); // 68

    fn new(
        creation_time: i64,
        last_access_time: i64,
        last_write_time: i64,
        change_time: i64,
        file_size: i64,
        file_attributes: flags::FileAttributes,
        file_name: String,
    ) -> Self {
        // Default field values taken from
        // https://github.com/FreeRDP/FreeRDP/blob/511444a65e7aa2f537c5e531fa68157a50c1bd4d/channels/drive/client/drive_file.c#L871
        Self {
            next_entry_offset: 0,
            file_index: 0,
            creation_time,
            last_access_time,
            last_write_time,
            change_time,
            end_of_file: file_size,
            allocation_size: file_size,
            file_attributes,
            file_name_length: util::unicode_size(&file_name, false),
            ea_size: 0,
            file_name,
        }
    }

    fn encode(&self) -> RdpResult<Vec<u8>> {
        let mut w = vec![];
        w.write_u32::<LittleEndian>(self.next_entry_offset)?;
        w.write_u32::<LittleEndian>(self.file_index)?;
        w.write_i64::<LittleEndian>(self.creation_time)?;
        w.write_i64::<LittleEndian>(self.last_access_time)?;
        w.write_i64::<LittleEndian>(self.last_write_time)?;
        w.write_i64::<LittleEndian>(self.change_time)?;
        w.write_i64::<LittleEndian>(self.end_of_file)?;
        w.write_i64::<LittleEndian>(self.allocation_size)?;
        w.write_u32::<LittleEndian>(self.file_attributes.bits())?;
        w.write_u32::<LittleEndian>(self.file_name_length)?;
        w.write_u32::<LittleEndian>(self.ea_size)?;
        // When working with this field, use file_name_length to determine the length of the file name rather
        // than assuming the presence of a trailing null delimiter. Dot directory names are valid for this field.
        w.extend_from_slice(&util::to_unicode(&self.file_name, false));
        Ok(w)
    }

    fn from(fso: FileSystemObject) -> RdpResult<Self> {
        let file_attributes = if fso.file_type == FileType::Directory {
            flags::FileAttributes::FILE_ATTRIBUTE_DIRECTORY
        } else {
            flags::FileAttributes::FILE_ATTRIBUTE_NORMAL
        };

        let last_modified = to_windows_time(fso.last_modified);

        Ok(Self::new(
            last_modified,
            last_modified,
            last_modified,
            last_modified,
            i64::try_from(fso.size)?,
            file_attributes,
            fso.name()?,
        ))
    }

    fn size(&self) -> u32 {
        Self::BASE_SIZE + self.file_name_length
    }
}

// 2.4.13 FileEndOfFileInformation
// https://docs.microsoft.com/en-us/openspecs/windows_protocols/ms-fscc/75241cca-3167-472f-8058-a52d77c6bb17
#[derive(Debug, Clone)]
struct FileEndOfFileInformation {
    end_of_file: i64,
}

impl FileEndOfFileInformation {
    const BASE_SIZE: u32 = I64_SIZE;

    fn encode(&self) -> RdpResult<Vec<u8>> {
        let mut w = vec![];
        w.write_i64::<LittleEndian>(self.end_of_file)?;
        Ok(w)
    }

    fn decode(payload: &mut Payload) -> RdpResult<Self> {
        let end_of_file = payload.read_i64::<LittleEndian>()?;
        Ok(Self { end_of_file })
    }

    fn size(&self) -> u32 {
        Self::BASE_SIZE
    }
}

// 2.4.11 FileDispositionInformation
// https://docs.microsoft.com/en-us/openspecs/windows_protocols/ms-fscc/12c3dd1c-14f6-4229-9d29-75fb2cb392f6
#[derive(Debug, Clone)]
struct FileDispositionInformation {
    delete_pending: u8,
}

impl FileDispositionInformation {
    const BASE_SIZE: u32 = U8_SIZE;

    fn encode(&self) -> RdpResult<Vec<u8>> {
        let mut w = vec![];
        w.write_u8(self.delete_pending)?;
        Ok(w)
    }

    fn decode(payload: &mut Payload) -> RdpResult<Self> {
        let delete_pending = payload.read_u8()?;
        Ok(Self { delete_pending })
    }

    fn size(&self) -> u32 {
        Self::BASE_SIZE
    }
}

// 2.4.37 FileRenameInformation
// https://docs.microsoft.com/en-us/openspecs/windows_protocols/ms-fscc/1d2673a8-8fb9-4868-920a-775ccaa30cf8
#[derive(Debug, Clone)]
struct FileRenameInformation {
    replace_if_exists: Boolean,
    /// file_name is the relative path to the new location of the file
    file_name: WindowsPath,
}

impl FileRenameInformation {
    // This matches the FreeRDP implementation rather than Microsoft specification
    // see encode method
    const BASE_SIZE: u32 = (2 * U8_SIZE) + U32_SIZE;

    fn encode(&self) -> RdpResult<Vec<u8>> {
        // https://github.com/FreeRDP/FreeRDP/blob/511444a65e7aa2f537c5e531fa68157a50c1bd4d/channels/drive/client/drive_file.c#L709
        // https://docs.microsoft.com/en-us/openspecs/windows_protocols/ms-fscc/3668ae46-1df5-4656-b481-763877428bcb
        // This matches the FreeRDP implementation rather than Microsoft specification
        let mut w = vec![];
        w.write_u8(Boolean::to_u8(&self.replace_if_exists).unwrap())?;
        // RootDirectory. For network operations, this value MUST be zero.
        w.write_u8(0)?;
        w.write_u32::<LittleEndian>(self.file_name.len() as u32)?;
        w.extend_from_slice(&util::to_unicode(&self.file_name.path, false));
        Ok(w)
    }

    fn decode(payload: &mut Payload) -> RdpResult<Self> {
        let replace_if_exists = payload.read_u8()?;
        // RootDirectory
        payload.read_u8()?;

        let file_name_length = payload.read_u32::<LittleEndian>()?;
        let mut file_name = vec![0u8; file_name_length as usize];
        payload.read_exact(&mut file_name)?;
        let file_name = WindowsPath::from(util::from_unicode(file_name)?);

        Ok(Self {
            replace_if_exists: Boolean::from_u8(replace_if_exists).unwrap(),
            file_name,
        })
    }

    fn size(&self) -> u32 {
        Self::BASE_SIZE + self.file_name.len() as u32
    }
}

// 2.4.4 FileAllocationInformation
// https://docs.microsoft.com/en-us/openspecs/windows_protocols/ms-fscc/0201c69b-50db-412d-bab3-dd97aeede13b
#[derive(Debug, Clone)]
struct FileAllocationInformation {
    allocation_size: i64,
}

impl FileAllocationInformation {
    const BASE_SIZE: u32 = I64_SIZE;

    fn encode(&self) -> RdpResult<Vec<u8>> {
        let mut w = vec![];
        w.write_i64::<LittleEndian>(self.allocation_size)?;
        Ok(w)
    }

    fn decode(payload: &mut Payload) -> RdpResult<Self> {
        let allocation_size = payload.read_i64::<LittleEndian>()?;

        Ok(Self { allocation_size })
    }

    fn size(&self) -> u32 {
        Self::BASE_SIZE
    }
}

/// 2.5 File System Information Classes
/// https://docs.microsoft.com/en-us/openspecs/windows_protocols/ms-fscc/ee12042a-9352-46e3-9f67-c094b75fe6c3
#[derive(Debug)]
#[allow(clippy::enum_variant_names)]
#[allow(dead_code)]
enum FileSystemInformationClass {
    FileFsVolumeInformation(FileFsVolumeInformation),
    FileFsSizeInformation(FileFsSizeInformation),
    FileFsAttributeInformation(FileFsAttributeInformation),
    FileFsFullSizeInformation(FileFsFullSizeInformation),
    FileFsDeviceInformation(FileFsDeviceInformation),
}

impl FileSystemInformationClass {
    fn encode(&self) -> RdpResult<Vec<u8>> {
        match self {
            Self::FileFsVolumeInformation(fs_info_class) => fs_info_class.encode(),
            Self::FileFsSizeInformation(fs_info_class) => fs_info_class.encode(),
            Self::FileFsAttributeInformation(fs_info_class) => fs_info_class.encode(),
            Self::FileFsFullSizeInformation(fs_info_class) => fs_info_class.encode(),
            Self::FileFsDeviceInformation(fs_info_class) => fs_info_class.encode(),
        }
    }
}

/// 2.5.9 FileFsVolumeInformation
/// https://docs.microsoft.com/en-us/openspecs/windows_protocols/ms-fscc/bf691378-c34e-4a13-976e-404ea1a87738
#[derive(Debug)]
struct FileFsVolumeInformation {
    volume_creation_time: i64,
    volume_serial_number: u32,
    volume_label_length: u32,
    supports_objects: Boolean,
    // reserved is omitted
    // https://github.com/FreeRDP/FreeRDP/blob/511444a65e7aa2f537c5e531fa68157a50c1bd4d/channels/drive/client/drive_main.c#L495
    volume_label: String,
}

impl FileFsVolumeInformation {
    /// Base size of the FileFsVolumeInformation, not accounting for variably sized volume_label.
    /// 1 i64, 2 u32, 1 Boolean
    const BASE_SIZE: u32 = I64_SIZE + (2 * U32_SIZE) + BOOL_SIZE; // 17

    fn new(volume_creation_time: i64) -> Self {
        // volume_label can just be something we make up
        // https://github.com/FreeRDP/FreeRDP/blob/511444a65e7aa2f537c5e531fa68157a50c1bd4d/channels/drive/client/drive_main.c#L446
        let volume_label = "TELEPORT".to_string();

        Self {
            volume_creation_time,
            // Not sure why the `& 0xffff` is necessary, just copying FreeRDP
            // https://github.com/FreeRDP/FreeRDP/blob/511444a65e7aa2f537c5e531fa68157a50c1bd4d/channels/drive/client/drive_main.c#L492
            // u32::MAX is given due to the fact that FreeRDP uses it as a fallback:
            // https://github.com/FreeRDP/FreeRDP/blob/511444a65e7aa2f537c5e531fa68157a50c1bd4d/winpr/libwinpr/file/file.c#L1018-L1021
            volume_serial_number: u32::MAX & 0xffff,
            // The FreeRDP function they use to convert the volume_label to unicode is null-terminated
            // https://github.com/FreeRDP/FreeRDP/blob/511444a65e7aa2f537c5e531fa68157a50c1bd4d/winpr/libwinpr/crt/unicode.c#L371
            volume_label_length: util::unicode_size(&volume_label, true),
            // https://github.com/FreeRDP/FreeRDP/blob/511444a65e7aa2f537c5e531fa68157a50c1bd4d/channels/drive/client/drive_main.c#L494
            supports_objects: Boolean::False,
            volume_label,
        }
    }

    fn encode(&self) -> RdpResult<Vec<u8>> {
        let mut w = vec![];
        w.write_i64::<LittleEndian>(self.volume_creation_time)?;
        w.write_u32::<LittleEndian>(self.volume_serial_number)?;
        w.write_u32::<LittleEndian>(self.volume_label_length)?;
        w.write_u8(Boolean::to_u8(&self.supports_objects).unwrap())?;
        w.extend_from_slice(&util::to_unicode(&self.volume_label, true));
        Ok(w)
    }

    fn size(&self) -> u32 {
        Self::BASE_SIZE + self.volume_label_length
    }
}

/// 2.5.8 FileFsSizeInformation
/// https://docs.microsoft.com/en-us/openspecs/windows_protocols/ms-fscc/e13e068c-e3a7-4dd4-94fd-3892b492e6e7
#[derive(Debug)]
struct FileFsSizeInformation {
    total_alloc_units: i64,
    available_alloc_units: i64,
    sectors_per_alloc_unit: u32,
    bytes_per_sector: u32,
}

#[allow(dead_code)]
impl FileFsSizeInformation {
    const BASE_SIZE: u32 = (2 * I64_SIZE) + (2 * U32_SIZE);

    fn new() -> Self {
        // Fill these out with the default fallback values FreeRDP uses
        // Written here: https://github.com/FreeRDP/FreeRDP/blob/511444a65e7aa2f537c5e531fa68157a50c1bd4d/channels/drive/client/drive_main.c#L510-L513
        // With default fallback values ultimately found here:
        // https://github.com/FreeRDP/FreeRDP/blob/511444a65e7aa2f537c5e531fa68157a50c1bd4d/winpr/libwinpr/file/file.c#L1018-L1021
        Self {
            total_alloc_units: u32::MAX as i64,
            available_alloc_units: u32::MAX as i64,
            sectors_per_alloc_unit: u32::MAX,
            bytes_per_sector: 1,
        }
    }

    fn encode(&self) -> RdpResult<Vec<u8>> {
        let mut w = vec![];
        w.write_i64::<LittleEndian>(self.total_alloc_units)?;
        w.write_i64::<LittleEndian>(self.available_alloc_units)?;
        w.write_u32::<LittleEndian>(self.sectors_per_alloc_unit)?;
        w.write_u32::<LittleEndian>(self.bytes_per_sector)?;
        Ok(w)
    }

    fn size(&self) -> u32 {
        Self::BASE_SIZE
    }
}

/// 2.5.1 FileFsAttributeInformation
/// https://docs.microsoft.com/en-us/openspecs/windows_protocols/ms-fscc/ebc7e6e5-4650-4e54-b17c-cf60f6fbeeaa
#[derive(Debug)]
struct FileFsAttributeInformation {
    file_system_attributes: flags::FileSystemAttributes,
    max_component_name_len: u32,
    file_system_name_len: u32,
    file_system_name: String,
}

impl FileFsAttributeInformation {
    const BASE_SIZE: u32 = (2 * U32_SIZE) + FILE_ATTR_SIZE;

    fn new() -> Self {
        // https://github.com/FreeRDP/FreeRDP/blob/511444a65e7aa2f537c5e531fa68157a50c1bd4d/channels/drive/client/drive_main.c#L447
        // https://github.com/FreeRDP/FreeRDP/blob/511444a65e7aa2f537c5e531fa68157a50c1bd4d/channels/drive/client/drive_main.c#L519
        // https://github.com/FreeRDP/FreeRDP/blob/511444a65e7aa2f537c5e531fa68157a50c1bd4d/channels/drive/client/drive_main.c#L538
        let file_system_name = "FAT32".to_string();

        Self {
            file_system_attributes: flags::FileSystemAttributes::FILE_CASE_SENSITIVE_SEARCH
                | flags::FileSystemAttributes::FILE_CASE_PRESERVED_NAMES
                | flags::FileSystemAttributes::FILE_UNICODE_ON_DISK,
            // https://github.com/FreeRDP/FreeRDP/blob/511444a65e7aa2f537c5e531fa68157a50c1bd4d/channels/drive/client/drive_main.c#L536
            // https://github.com/FreeRDP/FreeRDP/blob/511444a65e7aa2f537c5e531fa68157a50c1bd4d/winpr/include/winpr/file.h#L36
            max_component_name_len: 260,
            // The FreeRDP function they use to convert the file_system_name to unicode is null-terminated
            // https://github.com/FreeRDP/FreeRDP/blob/511444a65e7aa2f537c5e531fa68157a50c1bd4d/channels/drive/client/drive_main.c#L519
            file_system_name_len: util::unicode_size(&file_system_name, true),
            file_system_name,
        }
    }

    fn encode(&self) -> RdpResult<Vec<u8>> {
        let mut w = vec![];
        w.write_u32::<LittleEndian>(self.file_system_attributes.bits())?;
        w.write_u32::<LittleEndian>(self.max_component_name_len)?;
        w.write_u32::<LittleEndian>(self.file_system_name_len)?;
        w.extend_from_slice(&util::to_unicode(&self.file_system_name, true));
        Ok(w)
    }

    fn size(&self) -> u32 {
        Self::BASE_SIZE + self.file_system_name_len
    }
}

/// 2.5.4 FileFsFullSizeInformation
/// https://docs.microsoft.com/en-us/openspecs/windows_protocols/ms-fscc/63768db7-9012-4209-8cca-00781e7322f5
#[derive(Debug)]
struct FileFsFullSizeInformation {
    total_alloc_units: i64,
    caller_available_alloc_units: i64,
    actual_available_alloc_units: i64,
    sectors_per_alloc_unit: u32,
    bytes_per_sector: u32,
}

#[allow(dead_code)]
impl FileFsFullSizeInformation {
    const BASE_SIZE: u32 = (3 * I64_SIZE) + (2 * U32_SIZE);

    fn new() -> Self {
        // Fill these out with the default fallback values FreeRDP uses
        // Written here: https://github.com/FreeRDP/FreeRDP/blob/511444a65e7aa2f537c5e531fa68157a50c1bd4d/channels/drive/client/drive_main.c#L552-L557
        // With default fallback values ultimately found here:
        // https://github.com/FreeRDP/FreeRDP/blob/511444a65e7aa2f537c5e531fa68157a50c1bd4d/winpr/libwinpr/file/file.c#L1018-L1021
        Self {
            total_alloc_units: u32::MAX as i64,
            caller_available_alloc_units: u32::MAX as i64,
            actual_available_alloc_units: u32::MAX as i64,
            sectors_per_alloc_unit: u32::MAX,
            bytes_per_sector: 1,
        }
    }

    fn encode(&self) -> RdpResult<Vec<u8>> {
        let mut w = vec![];
        w.write_i64::<LittleEndian>(self.total_alloc_units)?;
        w.write_i64::<LittleEndian>(self.caller_available_alloc_units)?;
        w.write_i64::<LittleEndian>(self.actual_available_alloc_units)?;
        w.write_u32::<LittleEndian>(self.sectors_per_alloc_unit)?;
        w.write_u32::<LittleEndian>(self.bytes_per_sector)?;
        Ok(w)
    }

    fn size(&self) -> u32 {
        Self::BASE_SIZE
    }
}

/// 2.5.10 FileFsDeviceInformation
/// https://docs.microsoft.com/en-us/openspecs/windows_protocols/ms-fscc/616b66d5-b335-4e1c-8f87-b4a55e8d3e4a
// Taking a shortcut by ignoring the bitflag typing here, since we will only ever fill this out with single values:
// https://github.com/FreeRDP/FreeRDP/blob/511444a65e7aa2f537c5e531fa68157a50c1bd4d/channels/drive/client/drive_main.c#L570-L571
#[derive(Debug)]
struct FileFsDeviceInformation {
    device_type: u32,
    characteristics: u32,
}

#[allow(dead_code)]
impl FileFsDeviceInformation {
    const BASE_SIZE: u32 = 2 * U32_SIZE;

    fn new() -> Self {
        // https://github.com/FreeRDP/FreeRDP/blob/511444a65e7aa2f537c5e531fa68157a50c1bd4d/channels/drive/client/drive_main.c#L570-L571
        Self {
            device_type: 0x00000007, // FILE_DEVICE_DISK
            characteristics: 0,
        }
    }

    fn encode(&self) -> RdpResult<Vec<u8>> {
        let mut w = vec![];
        w.write_u32::<LittleEndian>(self.device_type)?;
        w.write_u32::<LittleEndian>(self.characteristics)?;
        Ok(w)
    }

    fn size(&self) -> u32 {
        Self::BASE_SIZE
    }
}

/// 2.2.3.4.8 Client Drive Query Information Response (DR_DRIVE_QUERY_INFORMATION_RSP)
/// https://docs.microsoft.com/en-us/openspecs/windows_protocols/ms-rdpefs/37ef4fb1-6a95-4200-9fbf-515464f034a4
#[derive(Debug)]
struct ClientDriveQueryInformationResponse {
    device_io_response: DeviceIoResponse,
    length: Option<u32>,
    buffer: Option<FileInformationClass>,
}

impl ClientDriveQueryInformationResponse {
    /// Constructs a ClientDriveQueryInformationResponse from a ServerDriveQueryInformationRequest and an NTSTATUS.
    fn new(
        req: &ServerDriveQueryInformationRequest,
        file: Option<&FileCacheObject>,
        io_status: NTSTATUS,
    ) -> RdpResult<Self> {
        // If io_status == NTSTATUS::STATUS_UNSUCCESSFUL, we can just fill out the
        // device_io_response and don't need to create/encode the rest.
        if io_status == NTSTATUS::STATUS_UNSUCCESSFUL {
            return Ok(Self {
                device_io_response: DeviceIoResponse::new(
                    &req.device_io_request,
                    NTSTATUS::to_u32(&io_status).unwrap(),
                ),
                length: None,
                buffer: None,
            });
        }

        if let Some(file) = file {
            // We support all the FsInformationClasses that FreeRDP does here
            // https://github.com/FreeRDP/FreeRDP/blob/511444a65e7aa2f537c5e531fa68157a50c1bd4d/channels/drive/client/drive_file.c#L482
            let (length, buffer) = match req.file_info_class_lvl {
                FileInformationClassLevel::FileBasicInformation => (
                    Some(FileBasicInformation::BASE_SIZE),
                    Some(FileInformationClass::FileBasicInformation(
                        FileBasicInformation {
                            creation_time: to_windows_time(file.fso.last_modified),
                            last_access_time: to_windows_time(file.fso.last_modified),
                            last_write_time: to_windows_time(file.fso.last_modified),
                            change_time: to_windows_time(file.fso.last_modified),
                            file_attributes: if file.fso.file_type == FileType::File {
                                flags::FileAttributes::FILE_ATTRIBUTE_NORMAL
                            } else {
                                flags::FileAttributes::FILE_ATTRIBUTE_DIRECTORY
                            },
                        },
                    )),
                ),
                FileInformationClassLevel::FileStandardInformation => (
                    Some(FileStandardInformation::BASE_SIZE),
                    Some(FileInformationClass::FileStandardInformation(
                        FileStandardInformation {
                            allocation_size: file.fso.size as i64,
                            end_of_file: file.fso.size as i64,
                            number_of_links: 0,
                            delete_pending: if file.delete_pending {
                                Boolean::True
                            } else {
                                Boolean::False
                            },
                            directory: if file.fso.file_type == FileType::File {
                                Boolean::False
                            } else {
                                Boolean::True
                            },
                        },
                    )),
                ),
                FileInformationClassLevel::FileAttributeTagInformation => (
                    Some(FileAttributeTagInformation::BASE_SIZE),
                    Some(FileInformationClass::FileAttributeTagInformation(
                        FileAttributeTagInformation {
                            file_attributes: if file.fso.file_type == FileType::File {
                                flags::FileAttributes::FILE_ATTRIBUTE_NORMAL
                            } else {
                                flags::FileAttributes::FILE_ATTRIBUTE_DIRECTORY
                            },
                            reparse_tag: 0,
                        },
                    )),
                ),
                _ => {
                    return Err(not_implemented_error(&format!(
                        "received unsupported FileInformationClass: {:?}",
                        req.file_info_class_lvl
                    )))
                }
            };

            Ok(Self {
                device_io_response: DeviceIoResponse::new(
                    &req.device_io_request,
                    NTSTATUS::to_u32(&io_status).unwrap(),
                ),
                length,
                buffer,
            })
        } else {
            Err(try_error(
                "if io_status != NTSTATUS::STATUS_UNSUCCESSFUL a &FileCacheObject must be provided",
            ))
        }
    }

    fn encode(&self) -> RdpResult<Vec<u8>> {
        let mut w = vec![];
        w.extend_from_slice(&self.device_io_response.encode()?);
        if let Some(length) = self.length {
            w.write_u32::<LittleEndian>(length)?;
        }
        if let Some(buffer) = &self.buffer {
            w.extend_from_slice(&buffer.encode()?);
        }
        Ok(w)
    }
}

/// 2.2.1.4.2 Device Close Request (DR_CLOSE_REQ)
/// https://docs.microsoft.com/en-us/openspecs/windows_protocols/ms-rdpefs/3ec6627f-9e0f-4941-a828-3fc6ed63d9e7
#[derive(Debug)]
struct DeviceCloseRequest {
    device_io_request: DeviceIoRequest,
    // Padding (32 bytes):  An array of 32 bytes. Reserved. This field can be set to any value, and MUST be ignored.
}

impl DeviceCloseRequest {
    fn decode(device_io_request: DeviceIoRequest) -> Self {
        Self { device_io_request }
    }
}

/// 2.2.1.5.2 Device Close Response (DR_CLOSE_RSP)
/// https://docs.microsoft.com/en-us/openspecs/windows_protocols/ms-rdpefs/0dae7031-cfd8-4f14-908c-ec06e14997b5
#[derive(Debug)]
struct DeviceCloseResponse {
    /// The CompletionId field of this header MUST match a Device I/O Request (section 2.2.1.4) message that had the MajorFunction field set to IRP_MJ_CLOSE.
    device_io_response: DeviceIoResponse,
    /// This field can be set to any value and MUST be ignored.
    padding: u32,
}
impl DeviceCloseResponse {
    fn new(device_close_request: DeviceCloseRequest, io_status: NTSTATUS) -> Self {
        Self {
            device_io_response: DeviceIoResponse::new(
                &device_close_request.device_io_request,
                NTSTATUS::to_u32(&io_status).unwrap(),
            ),
            padding: 0,
        }
    }

    fn encode(&self) -> RdpResult<Vec<u8>> {
        let mut w = vec![];
        w.extend_from_slice(&self.device_io_response.encode()?);
        w.write_u32::<LittleEndian>(self.padding)?;
        Ok(w)
    }
}

/// 2.2.3.3.11 Server Drive NotifyChange Directory Request (DR_DRIVE_NOTIFY_CHANGE_DIRECTORY_REQ)
/// https://docs.microsoft.com/en-us/openspecs/windows_protocols/ms-rdpefs/ed05e73d-e53e-4261-a1e1-365a70ba6512
#[derive(Debug)]
#[allow(dead_code)]
struct ServerDriveNotifyChangeDirectoryRequest {
    /// The MajorFunction field in the DR_DEVICE_IOREQUEST header MUST be set to IRP_MJ_DIRECTORY_CONTROL,
    /// and the MinorFunction field MUST be set to IRP_MN_NOTIFY_CHANGE_DIRECTORY.
    device_io_request: DeviceIoRequest,
    /// If nonzero, a change anywhere within the tree MUST trigger the notification response; otherwise, only a change in the root directory will do so.
    watch_tree: u8,
    completion_filter: flags::CompletionFilter,
    // Padding (27 bytes):  An array of 27 bytes. This field is unused and MUST be ignored.
}

#[allow(dead_code)]
impl ServerDriveNotifyChangeDirectoryRequest {
    fn decode(device_io_request: DeviceIoRequest, payload: &mut Payload) -> RdpResult<Self> {
        let invalid_flags =
            || invalid_data_error("invalid flags in Server Drive NotifyChange Directory Request");

        let watch_tree = payload.read_u8()?;
        let completion_filter =
            flags::CompletionFilter::from_bits(payload.read_u32::<LittleEndian>()?)
                .ok_or_else(invalid_flags)?;

        Ok(Self {
            device_io_request,
            watch_tree,
            completion_filter,
        })
    }
}

/// 2.2.1.4.3 Device Read Request (DR_READ_REQ)
/// https://docs.microsoft.com/en-us/openspecs/windows_protocols/ms-rdpefs/3192516d-36a6-47c5-987a-55c214aa0441
#[derive(Debug, Clone)]
pub struct DeviceReadRequest {
    /// The MajorFunction field in this header MUST be set to IRP_MJ_READ.
    pub device_io_request: DeviceIoRequest,
    /// This field specifies the maximum number of bytes to be read from the device.
    pub length: u32,
    /// This field specifies the file offset where the read operation is performed.
    pub offset: u64,
    // Padding (20 bytes):  An array of 20 bytes. Reserved. This field can be set to any value and MUST be ignored.
}

impl DeviceReadRequest {
    fn decode(device_io_request: DeviceIoRequest, payload: &mut Payload) -> RdpResult<Self> {
        Ok(Self {
            device_io_request,
            length: payload.read_u32::<LittleEndian>()?,
            offset: payload.read_u64::<LittleEndian>()?,
        })
    }
}

/// 2.2.1.5.3 Device Read Response (DR_READ_RSP)
/// https://docs.microsoft.com/en-us/openspecs/windows_protocols/ms-rdpefs/d35d3f91-fc5b-492b-80be-47f483ad1dc9
#[derive(Debug)]
struct DeviceReadResponse {
    /// The CompletionId field of this header MUST match a Device I/O Request (section 2.2.1.4) message that had the MajorFunction field set to IRP_MJ_READ.
    device_io_reply: DeviceIoResponse,
    /// Specifies the number of bytes in the ReadData field.
    length: u32,
    /// A variable-length array of bytes that specifies the output data from the read request.
    read_data: Vec<u8>,
}

impl DeviceReadResponse {
    fn new(
        device_read_request: &DeviceReadRequest,
        io_status: NTSTATUS,
        read_data: Vec<u8>,
    ) -> Self {
        let device_io_request = &device_read_request.device_io_request;

        Self {
            device_io_reply: DeviceIoResponse::new(
                device_io_request,
                NTSTATUS::to_u32(&io_status).unwrap(),
            ),
            length: u32::try_from(read_data.len()).unwrap(),
            read_data,
        }
    }

    fn encode(&self) -> RdpResult<Vec<u8>> {
        let mut w = vec![];
        w.extend_from_slice(&self.device_io_reply.encode()?);
        w.write_u32::<LittleEndian>(self.length)?;
        w.extend_from_slice(&self.read_data);
        Ok(w)
    }
}

/// 2.2.1.4.4 Device Write Request (DR_WRITE_REQ)
/// https://docs.microsoft.com/en-us/openspecs/windows_protocols/ms-rdpefs/2e25f0aa-a4ce-4ff3-ad62-ab6098280a3a
#[derive(Debug, Clone)]
pub struct DeviceWriteRequest {
    /// The MajorFunction field in this header MUST be set to IRP_MJ_WRITE.
    pub device_io_request: DeviceIoRequest,
    /// Number of bytes in the write_data field.
    pub length: u32,
    /// File offset at which the data must be written.
    pub offset: u64,
    /// Data to be written on the target device.
    pub write_data: Vec<u8>,
}

impl DeviceWriteRequest {
    fn decode(device_io_request: DeviceIoRequest, payload: &mut Payload) -> RdpResult<Self> {
        let length = payload.read_u32::<LittleEndian>()?;
        let offset = payload.read_u64::<LittleEndian>()?;

        // There is a padding of 20 bytes between offset and write data so we
        // must ignore it
        payload.seek(SeekFrom::Current(20))?;

        let mut write_data = vec![0; length as usize];
        payload.read_exact(&mut write_data)?;

        Ok(Self {
            device_io_request,
            length,
            offset,
            write_data,
        })
    }
}

/// 2.2.1.5.4 Device Write Response (DR_WRITE_RSP)
/// https://docs.microsoft.com/en-us/openspecs/windows_protocols/ms-rdpefs/58160a47-2379-4c4a-a99d-24a1a666c02a
#[derive(Debug)]
pub struct DeviceWriteResponse {
    /// The CompletionId field of this header MUST match a Device I/O Request (section 2.2.1.4) message that had the MajorFunction field set to IRP_MJ_WRITE.
    device_io_reply: DeviceIoResponse,
    /// Number of bytes written in response to the write request.
    length: u32,
}

impl DeviceWriteResponse {
    fn new(device_io_request: &DeviceIoRequest, io_status: NTSTATUS, length: u32) -> Self {
        Self {
            device_io_reply: DeviceIoResponse::new(
                device_io_request,
                NTSTATUS::to_u32(&io_status).unwrap(),
            ),
            length,
        }
    }

    fn encode(&self) -> RdpResult<Vec<u8>> {
        let mut w = vec![];
        w.extend_from_slice(&self.device_io_reply.encode()?);
        w.write_u32::<LittleEndian>(self.length)?;
        // 1 byte padding
        w.write_u32::<LittleEndian>(0)?;
        Ok(w)
    }
}

/// 2.2.3.4.9 Client Drive Set Information Response (DR_DRIVE_SET_INFORMATION_RSP)
/// https://docs.microsoft.com/en-us/openspecs/windows_protocols/ms-rdpefs/16b893d5-5d8b-49d1-8dcb-ee21e7612970
#[derive(Debug)]
struct ClientDriveSetInformationResponse {
    device_io_reply: DeviceIoResponse,
    /// This field MUST be equal to the Length field in the Server Drive Set Information Request (section 2.2.3.3.9).
    length: u32,
}

impl ClientDriveSetInformationResponse {
    fn new(req: &ServerDriveSetInformationRequest, io_status: NTSTATUS) -> Self {
        Self {
            device_io_reply: DeviceIoResponse::new(
                &req.device_io_request,
                NTSTATUS::to_u32(&io_status).unwrap(),
            ),
            length: req.set_buffer.size() as u32,
        }
    }

    fn encode(&self) -> RdpResult<Vec<u8>> {
        let mut w = vec![];
        w.extend_from_slice(&self.device_io_reply.encode()?);
        w.write_u32::<LittleEndian>(self.length)?;
        // 1 byte padding
        w.write_u32::<LittleEndian>(0)?;
        Ok(w)
    }
}

/// 2.2.3.3.9 Server Drive Set Information Request (DR_DRIVE_SET_INFORMATION_REQ)
/// https://docs.microsoft.com/en-us/openspecs/windows_protocols/ms-rdpefs/b5d3104b-0e42-4cf8-9059-e9fe86615e5c
#[derive(Debug, Clone)]
struct ServerDriveSetInformationRequest {
    /// The MajorFunction field in the DR_DEVICE_IOREQUEST header MUST be set to IRP_MJ_SET_INFORMATION.
    device_io_request: DeviceIoRequest,
    file_information_class_level: FileInformationClassLevel,
    set_buffer: FileInformationClass,
}

impl ServerDriveSetInformationRequest {
    fn decode(device_io_request: DeviceIoRequest, payload: &mut Payload) -> RdpResult<Self> {
        let file_information_class_level =
            FileInformationClassLevel::from_u32(payload.read_u32::<LittleEndian>()?)
                .ok_or_else(|| invalid_data_error("failed to read FileInformationClassLevel"))?;

        match file_information_class_level {
            FileInformationClassLevel::FileBasicInformation
            | FileInformationClassLevel::FileEndOfFileInformation
            | FileInformationClassLevel::FileDispositionInformation
            | FileInformationClassLevel::FileRenameInformation
            | FileInformationClassLevel::FileAllocationInformation => {}
            _ => {
                return Err(invalid_data_error(&format!(
                    "read invalid FileInformationClassLevel: {:?}",
                    file_information_class_level
                )))
            }
        };

        // length, u32
        payload.seek(SeekFrom::Current(4))?;

        // There is a padding of 24 bytes between offset and write data so we
        // must ignore it
        payload.seek(SeekFrom::Current(24))?;

        let set_buffer = FileInformationClass::decode(&file_information_class_level, payload)?;

        Ok(Self {
            device_io_request,
            file_information_class_level,
            set_buffer,
        })
    }
}

/// 2.2.3.3.10 Server Drive Query Directory Request (DR_DRIVE_QUERY_DIRECTORY_REQ)
/// https://docs.microsoft.com/en-us/openspecs/windows_protocols/ms-rdpefs/458019d2-5d5a-4fd4-92ef-8c05f8d7acb1
#[derive(Debug)]
#[allow(dead_code)]
struct ServerDriveQueryDirectoryRequest {
    /// The MajorFunction field in the DR_DEVICE_IOREQUEST header MUST be set to IRP_MJ_DIRECTORY_CONTROL,
    /// and the MinorFunction field MUST be set to IRP_MN_QUERY_DIRECTORY.
    device_io_request: DeviceIoRequest,
    /// Must contain one of FileDirectoryInformation, FileFullDirectoryInformation, FileBothDirectoryInformation, FileNamesInformation
    file_info_class_lvl: FileInformationClassLevel,
    /// If the value of this field is zero, the request is for the next file in the directory that was specified in a previous
    /// Server Drive Query Directory Request. If such a file does not exist, the client MUST complete this request with STATUS_NO_MORE_FILES
    /// in the IoStatus field of the Client Drive I/O Response packet (section 2.2.3.4).  If the value of this field is non-zero and such a
    /// file does not exist, the client MUST complete this request with STATUS_NO_SUCH_FILE in the IoStatus field of the Client Drive I/O Response.
    initial_query: u8,
    /// Specifies the number of bytes in the Path field, including the null-terminator.
    path_length: u32,
    // Padding (23 bytes): An array of 23 bytes. This field is unused and MUST be ignored.
    padding: [u8; 23],
    /// A variable-length array of Unicode characters (we will store this as a regular rust String) that specifies the directory
    /// on which this operation will be performed. The Path field MUST be null-terminated. If the value of the InitialQuery field
    /// is zero, then the contents of the Path field MUST be ignored, irrespective of the value specified in the PathLength field.
    path: WindowsPath,
}

impl ServerDriveQueryDirectoryRequest {
    fn decode(device_io_request: DeviceIoRequest, payload: &mut Payload) -> RdpResult<Self> {
        let file_info_class_lvl =
            FileInformationClassLevel::from_u32(payload.read_u32::<LittleEndian>()?)
                .ok_or_else(|| invalid_data_error("failed to read FileInformationClassLevel"))?;

        // These are all the FileInformationClass's supported for this message by FreeRDP
        // https://github.com/FreeRDP/FreeRDP/blob/511444a65e7aa2f537c5e531fa68157a50c1bd4d/channels/drive/client/drive_file.c#L794
        static VALID_LEVELS: [FileInformationClassLevel; 4] = [
            FileInformationClassLevel::FileDirectoryInformation,
            FileInformationClassLevel::FileFullDirectoryInformation,
            FileInformationClassLevel::FileBothDirectoryInformation,
            FileInformationClassLevel::FileNamesInformation,
        ];

        if !VALID_LEVELS.contains(&file_info_class_lvl) {
            return Err(invalid_data_error(&format!(
                "read invalid FileInformationClassLevel: {:?}, expected one of {:?}",
                file_info_class_lvl, VALID_LEVELS,
            )));
        }

        let initial_query = payload.read_u8()?;
        let mut path_length: u32 = 0;
        let mut path = WindowsPath::from("".to_string());
        let mut padding: [u8; 23] = [0; 23];
        if initial_query != 0 {
            path_length = payload.read_u32::<LittleEndian>()?;

            // TODO(isaiah): make a payload.skip(n)
            payload.read_exact(&mut padding)?;

            // TODO(isaiah): make a from_unicode_exact
            let mut path_as_vec = vec![0u8; path_length.try_into().unwrap()];
            payload.read_exact(&mut path_as_vec)?;
            path = WindowsPath::from(util::from_unicode(path_as_vec)?);
        }

        Ok(Self {
            device_io_request,
            file_info_class_lvl,
            initial_query,
            path_length,
            padding,
            path,
        })
    }
}

/// 2.2.3.4.10 Client Drive Query Directory Response (DR_DRIVE_QUERY_DIRECTORY_RSP)
/// https://docs.microsoft.com/en-us/openspecs/windows_protocols/ms-rdpefs/9c929407-a833-4893-8f20-90c984756140
#[derive(Debug)]
struct ClientDriveQueryDirectoryResponse {
    /// The CompletionId field of the DR_DEVICE_IOCOMPLETION header MUST match a Device I/O Request (section 2.2.1.4) that
    /// has the MajorFunction field set to IRP_MJ_DIRECTORY_CONTROL and the MinorFunction field set to IRP_MN_QUERY_DIRECTORY.
    device_io_reply: DeviceIoResponse,
    /// Specifies the number of bytes in the Buffer field.
    length: u32,
    /// The content of this field is based on the value of the FileInformationClass field in the Server Drive Query Directory Request
    /// message, which determines the different structures that MUST be contained in the Buffer field.
    buffer: Option<FileInformationClass>,
    // Padding (1 byte): This field is unused and MUST be ignored.
}

impl ClientDriveQueryDirectoryResponse {
    fn new(
        device_io_request: &DeviceIoRequest,
        io_status: NTSTATUS,
        buffer: Option<FileInformationClass>,
    ) -> RdpResult<Self> {
        // This match block ensures that the passed parameters are in a configuration that's
        // explicitly supported by the length calculation (below) and the self.encode() method.
        match io_status {
            NTSTATUS::STATUS_SUCCESS => {
                if buffer.is_none() {
                    return Err(invalid_data_error(
                        "a ClientDriveQueryDirectoryResponse with NTSTATUS::STATUS_SUCCESS \
                        should have Some(FileInformationClass) buffer, got None",
                    ));
                }
            }
            NTSTATUS::STATUS_NOT_SUPPORTED
            | NTSTATUS::STATUS_NO_MORE_FILES
            | NTSTATUS::STATUS_UNSUCCESSFUL => {
                if buffer.is_some() {
                    return Err(invalid_data_error(&format!(
                        "a ClientDriveQueryDirectoryResponse with NTSTATUS = {:?} \
                        should have a None buffer, got {:?}",
                        io_status, buffer,
                    )));
                }
            }
            _ => {
                return Err(invalid_data_error(&format!(
                    "received unsupported io_status for ClientDriveQueryDirectoryResponse: {:?}",
                    io_status
                )))
            }
        }

        let length = match buffer {
            Some(ref fs_information_class) => match fs_information_class {
                FileInformationClass::FileBothDirectoryInformation(fs_info_class) => {
                    fs_info_class.size()
                }
                FileInformationClass::FileFullDirectoryInformation(fs_info_class) => {
                    fs_info_class.size()
                }
                // TODO(isaiah): add support for FileDirectoryInformation and FileNamesInformation
                // https://github.com/FreeRDP/FreeRDP/blob/511444a65e7aa2f537c5e531fa68157a50c1bd4d/channels/drive/client/drive_file.c#L794
                _ => {
                    return Err(not_implemented_error(&format!("ClientDriveQueryDirectoryResponse not implemented for fs_information_class {:?}", fs_information_class)));
                }
            },
            None => 0,
        };

        Ok(Self {
            device_io_reply: DeviceIoResponse::new(
                device_io_request,
                NTSTATUS::to_u32(&io_status).unwrap(),
            ),
            length,
            buffer,
        })
    }

    fn encode(&self) -> RdpResult<Vec<u8>> {
        let mut w = vec![];
        w.extend_from_slice(&self.device_io_reply.encode()?);
        w.write_u32::<LittleEndian>(self.length)?;
        if let Some(buffer) = &self.buffer {
            w.extend_from_slice(&buffer.encode()?);
        }
        if self.device_io_reply.io_status
            == NTSTATUS::to_u32(&NTSTATUS::STATUS_NO_MORE_FILES).unwrap()
        {
            // https://github.com/FreeRDP/FreeRDP/blob/511444a65e7aa2f537c5e531fa68157a50c1bd4d/channels/drive/client/drive_file.c#L937
            w.write_u8(0)?;
        }

        Ok(w)
    }
}

/// 2.2.3.3.6 Server Drive Query Volume Information Request
/// https://docs.microsoft.com/en-us/openspecs/windows_protocols/ms-rdpefs/484e622d-0e2b-423c-8461-7de38878effb
///
/// We only need to read the buffer up to the FileInformationClass to get the job done, so the rest of the fields in
/// this structure are omitted. See FreeRDP:
/// https://github.com/FreeRDP/FreeRDP/blob/511444a65e7aa2f537c5e531fa68157a50c1bd4d/channels/drive/client/drive_main.c#L464
#[derive(Debug)]
struct ServerDriveQueryVolumeInformationRequest {
    device_io_request: DeviceIoRequest,
    fs_info_class_lvl: FileSystemInformationClassLevel,
}

impl ServerDriveQueryVolumeInformationRequest {
    fn decode(device_io_request: DeviceIoRequest, payload: &mut Payload) -> RdpResult<Self> {
        let fs_info_class_lvl =
            FileSystemInformationClassLevel::from_u32(payload.read_u32::<LittleEndian>()?)
                .ok_or_else(|| {
                    invalid_data_error("failed to read FileSystemInformationClassLevel")
                })?;

        // These are all the FileInformationClass's supported for this message by FreeRDP
        // https://github.com/FreeRDP/FreeRDP/blob/511444a65e7aa2f537c5e531fa68157a50c1bd4d/channels/drive/client/drive_main.c#L468
        static VALID_LEVELS: [FileSystemInformationClassLevel; 5] = [
            FileSystemInformationClassLevel::FileFsVolumeInformation,
            FileSystemInformationClassLevel::FileFsSizeInformation,
            FileSystemInformationClassLevel::FileFsAttributeInformation,
            FileSystemInformationClassLevel::FileFsFullSizeInformation,
            FileSystemInformationClassLevel::FileFsDeviceInformation,
        ];

        if !VALID_LEVELS.contains(&fs_info_class_lvl) {
            return Err(invalid_data_error(&format!(
                "read invalid FileInformationClassLevel: {:?}, expected one of {:?}",
                fs_info_class_lvl, VALID_LEVELS,
            )));
        }

        Ok(Self {
            device_io_request,
            fs_info_class_lvl,
        })
    }
}

/// 2.2.3.4.6 Client Drive Query Volume Information Response
#[derive(Debug)]
struct ClientDriveQueryVolumeInformationResponse {
    device_io_reply: DeviceIoResponse,
    /// Specifies the number of bytes in the Buffer field.
    length: u32,
    /// The content of this field is based on the value of the FileInformationClass field in the Server Drive Query Volume Information Request message,
    /// which determines the different structures that MUST be contained in the Buffer field.
    buffer: Option<FileSystemInformationClass>,
}

impl ClientDriveQueryVolumeInformationResponse {
    fn new(
        device_io_request: &DeviceIoRequest,
        io_status: NTSTATUS,
        buffer: Option<FileSystemInformationClass>,
    ) -> RdpResult<Self> {
        match io_status {
            NTSTATUS::STATUS_SUCCESS => {
                if buffer.is_none() {
                    return Err(invalid_data_error(
                        "a ClientDriveQueryVolumeInformationResponse with NTSTATUS::STATUS_SUCCESS \
                        should have Some(FileInformationClass) buffer, got None",
                    ));
                }
            }
            NTSTATUS::STATUS_UNSUCCESSFUL => {
                if buffer.is_some() {
                    return Err(invalid_data_error(&format!(
                        "a ClientDriveQueryVolumeInformationResponse with NTSTATUS = {:?} \
                        should have a None buffer, got {:?}",
                        io_status, buffer,
                    )));
                }
            }
            _ => {
                return Err(invalid_data_error(&format!(
                    "received unsupported io_status for ClientDriveQueryVolumeInformationResponse: {:?}",
                    io_status
                )))
            }
        }

        let length = match buffer {
            Some(ref buf) => match buf {
                FileSystemInformationClass::FileFsVolumeInformation(f) => f.size(),
                FileSystemInformationClass::FileFsSizeInformation(f) => f.size(),
                FileSystemInformationClass::FileFsAttributeInformation(f) => f.size(),
                FileSystemInformationClass::FileFsFullSizeInformation(f) => f.size(),
                FileSystemInformationClass::FileFsDeviceInformation(f) => f.size(),
            },
            None => 0,
        };

        Ok(Self {
            device_io_reply: DeviceIoResponse::new(
                device_io_request,
                NTSTATUS::to_u32(&io_status).unwrap(),
            ),
            length,
            buffer,
        })
    }

    fn encode(&self) -> RdpResult<Vec<u8>> {
        let mut w = vec![];
        w.extend_from_slice(&self.device_io_reply.encode()?);
        w.write_u32::<LittleEndian>(self.length)?;
        if let Some(buffer) = &self.buffer {
            w.extend_from_slice(&buffer.encode()?);
        }

        Ok(w)
    }
}

/// TDP handles time in milliseconds since the UNIX epoch (https://en.wikipedia.org/wiki/Unix_time),
/// whereas Windows prefers 64-bit signed integers representing the number of 100-nanosecond intervals
/// that have elapsed since January 1, 1601, Coordinated Universal Time (UTC)
/// (https://docs.microsoft.com/en-us/openspecs/windows_protocols/ms-fscc/a69cc039-d288-4673-9598-772b6083f8bf).
fn to_windows_time(tdp_time_ms: u64) -> i64 {
    // https://stackoverflow.com/a/5471380/6277051
    // https://docs.microsoft.com/en-us/windows/win32/sysinfo/converting-a-time-t-value-to-a-file-time
    let tdp_time_sec = tdp_time_ms / 1000;
    ((tdp_time_sec * 10000000) + 116444736000000000) as i64
}

type SharedDirectoryAcknowledgeSender = Box<dyn Fn(SharedDirectoryAcknowledge) -> RdpResult<()>>;
type SharedDirectoryInfoRequestSender = Box<dyn Fn(SharedDirectoryInfoRequest) -> RdpResult<()>>;
type SharedDirectoryCreateRequestSender =
    Box<dyn Fn(SharedDirectoryCreateRequest) -> RdpResult<()>>;
type SharedDirectoryDeleteRequestSender =
    Box<dyn Fn(SharedDirectoryDeleteRequest) -> RdpResult<()>>;
type SharedDirectoryListRequestSender = Box<dyn Fn(SharedDirectoryListRequest) -> RdpResult<()>>;
type SharedDirectoryReadRequestSender = Box<dyn Fn(SharedDirectoryReadRequest) -> RdpResult<()>>;
type SharedDirectoryWriteRequestSender = Box<dyn Fn(SharedDirectoryWriteRequest) -> RdpResult<()>>;
type SharedDirectoryMoveRequestSender = Box<dyn Fn(SharedDirectoryMoveRequest) -> RdpResult<()>>;

type SharedDirectoryInfoResponseHandler =
    Box<dyn FnOnce(&mut Client, SharedDirectoryInfoResponse) -> RdpResult<Vec<Vec<u8>>>>;
type SharedDirectoryCreateResponseHandler =
    Box<dyn FnOnce(&mut Client, SharedDirectoryCreateResponse) -> RdpResult<Vec<Vec<u8>>>>;
type SharedDirectoryDeleteResponseHandler =
    Box<dyn FnOnce(&mut Client, SharedDirectoryDeleteResponse) -> RdpResult<Vec<Vec<u8>>>>;
type SharedDirectoryListResponseHandler =
    Box<dyn FnOnce(&mut Client, SharedDirectoryListResponse) -> RdpResult<Vec<Vec<u8>>>>;
type SharedDirectoryReadResponseHandler =
    Box<dyn FnOnce(&mut Client, SharedDirectoryReadResponse) -> RdpResult<Vec<Vec<u8>>>>;
type SharedDirectoryWriteResponseHandler =
    Box<dyn FnOnce(&mut Client, SharedDirectoryWriteResponse) -> RdpResult<Vec<Vec<u8>>>>;
type SharedDirectoryMoveResponseHandler =
    Box<dyn FnOnce(&mut Client, SharedDirectoryMoveResponse) -> RdpResult<Vec<Vec<u8>>>>;

#[cfg(test)]
mod tests {
    use super::*;

    #[test]
    fn test_to_windows_time() {
        // Cross checked against
        // https://www.silisoftware.com/tools/date.php?inputdate=1655246166&inputformat=unix
        assert_eq!(to_windows_time(1655246166 * 1000), 132997197660000000);
        assert_eq!(to_windows_time(1000), 116444736010000000);
    }
}<|MERGE_RESOLUTION|>--- conflicted
+++ resolved
@@ -1213,15 +1213,10 @@
                     }
 
                     let file_id = cli.generate_file_id();
-<<<<<<< HEAD
-                    cli.file_cache
-                        .insert(file_id, FileCacheObject::new(res.fso.path.clone(), res.fso));
-=======
                     cli.file_cache.insert(
                         file_id,
-                        FileCacheObject::new(UnixPath::from(&rdp_req.path), fso),
+                        FileCacheObject::new(UnixPath::from(&rdp_req.path), res.fso),
                     );
->>>>>>> ba95379f
                     cli.prep_device_create_response(&rdp_req, NTSTATUS::STATUS_SUCCESS, file_id)
                 },
             ),
